{
  "version": "0.4.5",
  "description": "Nocturne Snap",
  "proposedName": "Nocturne Snap",
  "source": {
<<<<<<< HEAD
    "shasum": "r5I6JHO0J4qT4W+PTa5wNq5/JVdL3beOe/+tq/qzfcA=",
=======
    "shasum": "RetYwI+o7zi1Zsq6vSwhgXWHg2AtqrVgDcCLvY9WpAY=",
>>>>>>> ac6564cd
    "location": {
      "npm": {
        "filePath": "dist/bundle.js",
        "iconPath": "images/icon.svg",
        "packageName": "@nocturne-xyz/snap",
        "registry": "https://registry.npmjs.org/"
      }
    }
  },
  "initialPermissions": {
    "endowment:rpc": {
      "dapps": true
    },
    "snap_dialog": {},
    "endowment:network-access": {},
    "endowment:long-running": {},
    "snap_manageState": {},
    "snap_getBip44Entropy": [
      {
        "coinType": 6789
      }
    ]
  },
  "manifestVersion": "0.1"
}<|MERGE_RESOLUTION|>--- conflicted
+++ resolved
@@ -3,11 +3,7 @@
   "description": "Nocturne Snap",
   "proposedName": "Nocturne Snap",
   "source": {
-<<<<<<< HEAD
     "shasum": "r5I6JHO0J4qT4W+PTa5wNq5/JVdL3beOe/+tq/qzfcA=",
-=======
-    "shasum": "RetYwI+o7zi1Zsq6vSwhgXWHg2AtqrVgDcCLvY9WpAY=",
->>>>>>> ac6564cd
     "location": {
       "npm": {
         "filePath": "dist/bundle.js",
