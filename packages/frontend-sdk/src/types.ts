import { NocturneConfig } from "@nocturne-xyz/config";

import {
  AssetType,
  ClosableAsyncIterator,
  OperationMetadata,
  OperationStatusResponse,
} from "@nocturne-xyz/core";
import { BigNumber, ContractReceipt, ethers } from "ethers";

export interface Endpoints {
  screenerEndpoint: string;
  bundlerEndpoint: string;
  subgraphEndpoint: string;
}

export interface ContractAddresses {
  depositManagerAddress: string;
  handlerAddress: string;
}

export interface SyncProgress {
  latestSyncedMerkleIndex: number;
}

export interface SyncWithProgressOutput {
  latestSyncedMerkleIndex: number;
  latestMerkleIndexOnChain: number;
  progressIter: ClosableAsyncIterator<SyncProgress>;
}

export interface NocturneSdkConfig {
  config: NocturneConfig;
  endpoints: Endpoints;
}

export type SupportedNetwork = "goerli" | "mainnet" | "localhost";

export interface DepositHandleWithReceipt {
  receipt: ContractReceipt;
  handle: DepositHandle;
}

export enum OnChainDepositRequestStatus {
  Completed = 'Completed',
  Pending = 'Pending',
  Retrieved = 'Retrieved'
}

export enum DepositRequestStatus {
  // deposit has been initiated on-chain
  // and funds are in escrow, but
  // they still have yet to be moved
  // into the Teller by the screener.
  // user can "retrieve" the deposit
  // from escrow to "cancel" it and
  // get their money back
  Initiated = "INITIATED",
  FailedScreen = "FAILED_SCREEN",
  AwaitingFulfillment = "AWAITING_FULFILLMENT",

  // user has "cancelled" their deposit
  // by "retrieving" it from escrow
  Retrieved = "RETRIEVED",

  // screener has moved the deposit
  // into the teller, but the commitment
  // tree hasn't been updated yet,
  // so the funds aren't yet spendable.
  // the user can no longer retrieve their
  // deposit from escrow
  Fulfilled = "FULFILLED",

  // the commitment tree has been updated
  // and the deposited funds are spendable
  Complete = "COMPLETE",
}

export interface DepositRequestStatusWithMetadata {
  status: DepositRequestStatus;
  estimatedWaitSeconds?: number;
}

export interface DepositHandle {
  depositRequestHash: string;
  request: DisplayDepositRequestWithMetadata;
  currentStatus: DepositRequestStatusWithMetadata;
  getStatus: () => Promise<DepositRequestStatusWithMetadata>;
}

export interface OperationHandle {
  digest: bigint;
  getStatus: () => Promise<OperationStatusResponse>;
  metadata?: OperationMetadata;
}

export interface TokenDetails {
  decimals: number;
  symbol: string;
}

export type SupportedProvider =
  | ethers.providers.JsonRpcProvider
  | ethers.providers.Web3Provider;

// *** CONVERTED TYPES *** //

export interface ConvertedAsset {
  assetType: AssetType;
  assetAddr: string;
  id: BigNumber;
}
export interface ConvertedCompressedStealthAddress {
  h1: BigNumber;
  h2: BigNumber;
}
export interface DisplayDepositRequest {
  spender: string;
  asset: ConvertedAsset;
  value: BigNumber;
  depositAddr: ConvertedCompressedStealthAddress;
  nonce: BigNumber;
  gasCompensation: BigNumber;
}

export interface DisplayDepositRequestWithMetadata
  extends DisplayDepositRequest {
  createdAtBlock?: number;
  txHashInstantiated?: string;
  txHashCompleted?: string;
  txHashRetrieved?: string;
}

<<<<<<< HEAD
// *** REQUEST TYPES *** //

export interface GetBalanceOpts {
  includeUncommitted?: boolean;
  ignoreOptimisticNFs?: boolean;
}

export interface AnonSwapRequestParams {
  tokenIn: string;
  amountIn: bigint;
  tokenOut: string;
  protocol?: "UNISWAP_V3";
  maxSlippageBps?: number;
}

export type UniswapV3SwapOpRequestParams = Omit<
  AnonSwapRequestParams,
  "protocol"
> & {
  type: "UNISWAP_V3_SWAP";
};

export type SwapTypes = UniswapV3SwapOpRequestParams["type"];

export interface AnonTransferOpRequestParams {
  type: "ANON_TRANSFER";
  erc20Address: string;
  recipientAddress: string;
  amount: bigint;
}

export interface WethToWstethOpRequestParams {
  type: "WETH_TO_WSTETH";
  wethAmount: bigint;
}

export interface WstethToWethOpRequestParams {
  type: "WSTETH_TO_WETH";
  wstethAmount: bigint;
  maxSlippageBps?: number;
}

export type OpRequestParams =
  | AnonTransferOpRequestParams
  | WethToWstethOpRequestParams
  | WstethToWethOpRequestParams
  | UniswapV3SwapOpRequestParams;
=======
export interface DisplayDepositRequestWithMetadataAndStatus extends DisplayDepositRequestWithMetadata {
  onChainStatus?: OnChainDepositRequestStatus;
}
>>>>>>> ac6564cd
<|MERGE_RESOLUTION|>--- conflicted
+++ resolved
@@ -42,9 +42,9 @@
 }
 
 export enum OnChainDepositRequestStatus {
-  Completed = 'Completed',
-  Pending = 'Pending',
-  Retrieved = 'Retrieved'
+  Completed = "Completed",
+  Pending = "Pending",
+  Retrieved = "Retrieved",
 }
 
 export enum DepositRequestStatus {
@@ -131,7 +131,6 @@
   txHashRetrieved?: string;
 }
 
-<<<<<<< HEAD
 // *** REQUEST TYPES *** //
 
 export interface GetBalanceOpts {
@@ -179,8 +178,8 @@
   | WethToWstethOpRequestParams
   | WstethToWethOpRequestParams
   | UniswapV3SwapOpRequestParams;
-=======
-export interface DisplayDepositRequestWithMetadataAndStatus extends DisplayDepositRequestWithMetadata {
+
+export interface DisplayDepositRequestWithMetadataAndStatus
+  extends DisplayDepositRequestWithMetadata {
   onChainStatus?: OnChainDepositRequestStatus;
-}
->>>>>>> ac6564cd
+}