import {
  DepositManager,
  DepositManager__factory,
  Handler,
  Handler__factory,
} from "@nocturne-xyz/contracts";
import { WasmJoinSplitProver } from "@nocturne-xyz/local-prover";
import {
  ActionMetadata,
  Address,
  AssetTrait,
  AssetType,
  AssetWithBalance,
  DepositEvent,
  DepositQuoteResponse,
  DepositStatusResponse,
  JoinSplitProofWithPublicSignals,
  OpDigestWithMetadata,
  OperationMetadata,
  OperationRequest,
  OperationRequestBuilder,
  ProvenOperation,
  RelayRequest,
  SignedOperation,
  StealthAddress,
  StealthAddressTrait,
  VerifyingKey,
  computeOperationDigest,
  decomposeCompressedPoint,
  encodeEncodedAssetAddrWithSignBitsPI,
  fetchDepositEvents,
  joinSplitPublicSignalsToArray,
  proveOperation,
  unpackFromSolidityProof,
  OperationStatusResponse,
  SyncOpts,
  ClosableAsyncIterator,
} from "@nocturne-xyz/sdk";
import * as JSON from "bigint-json-serialization";
import { ContractTransaction } from "ethers";
import {
  SNAP_ID,
  SUBGRAPH_URL,
  getTokenContract,
  getWindowSigner,
} from "./utils";
import retry from "async-retry";
import { NocturneConfig } from "@nocturne-xyz/config";

const WASM_PATH = "/joinsplit.wasm";
const ZKEY_PATH = "/joinsplit.zkey";
const VKEY_PATH = "/joinSplitVkey.json";

export type BundlerOperationID = string;

export interface Endpoints {
  screenerEndpoint: string;
  bundlerEndpoint: string;
}

export interface ContractAddresses {
  depositManagerAddress: string;
  handlerAddress: string;
}

export interface SyncProgress {
  latestSyncedMerkleIndex: number;
}

export interface SyncWithProgressOutput {
<<<<<<< HEAD
  latestSyncedMerkleIndex: number;
  latestMerkleIndexOnChain: number
=======
  latestMerkleIndexOnChain: number;
>>>>>>> 08ac9075
  progressIter: ClosableAsyncIterator<SyncProgress>;
}

export class NocturneFrontendSDK {
  joinSplitProver: WasmJoinSplitProver;
  depositManagerContract: DepositManager;
  handlerContract: Handler;
  bundlerEndpoint: string;
  screenerEndpoint: string;

  private constructor(
    depositManagerContract: DepositManager,
    handlerContract: Handler,
    endpoints: Endpoints,
    wasmPath: string,
    zkeyPath: string,
    vkey: VerifyingKey
  ) {
    this.joinSplitProver = new WasmJoinSplitProver(wasmPath, zkeyPath, vkey);
    this.depositManagerContract = depositManagerContract;
    this.depositManagerContract = depositManagerContract;
    this.handlerContract = handlerContract;
    this.screenerEndpoint = endpoints.screenerEndpoint;
    this.bundlerEndpoint = endpoints.bundlerEndpoint;
    this.joinSplitProver = new WasmJoinSplitProver(wasmPath, zkeyPath, vkey);
  }

  /**
   * Instantiate new `NocturneFrontendSDK` instance.
   *
   * @param depositManagerContractAddress Teller contract address
   * @param screenerEndpoint Screener endpoint
   * @param bundlerEndpoint Bundler endpoint
   * @param wasPath Joinsplit wasm path
   * @param zkeyPath Joinsplit zkey path
   * @param vkey Vkey object
   */
  static async instantiate(
    config: NocturneConfig,
    endpoints: Endpoints,
    wasmPath: string,
    zkeyPath: string,
    vkey: any
  ): Promise<NocturneFrontendSDK> {
    const signer = await getWindowSigner();

    const depositManagerAddress = config.depositManagerAddress();
    const depositManagerContract = DepositManager__factory.connect(
      depositManagerAddress,
      signer
    );

    const handlerAddress = config.handlerAddress();
    const handlerContract = Handler__factory.connect(handlerAddress, signer);

    return new NocturneFrontendSDK(
      depositManagerContract,
      handlerContract,
      endpoints,
      wasmPath,
      zkeyPath,
      vkey
    );
  }

  /**
   * Call `depositManager.instantiateErc20MultiDeposit` given the provided
   * `erc20Address`, `valuse`, and `gasCompPerDeposit`.
   *
   * @param values Asset amounts
   * @param gasCompensationPerDeposit Gas compensation per deposit
   */
  async instantiateETHDeposits(
    values: bigint[],
    gasCompensationPerDeposit: bigint
  ): Promise<ContractTransaction> {
    const signer = await getWindowSigner();

    const ethToWrap = values.reduce((acc, val) => acc + val, 0n);
    const gasCompRequired = gasCompensationPerDeposit * BigInt(values.length);
    const totalValue = ethToWrap + gasCompRequired;

    const signerBalance = (await signer.getBalance()).toBigInt();
    if (signerBalance < totalValue) {
      throw new Error(
        `signer does not have enough balance for gas comp + eth to wrap. balance: ${signerBalance}. gasComp required: ${gasCompRequired}. eth to wrap: ${ethToWrap}`
      );
    }

    const depositAddr = StealthAddressTrait.compress(
      await this.getRandomizedAddr()
    );
    return this.depositManagerContract.instantiateETHMultiDeposit(
      values,
      depositAddr,
      { value: totalValue }
    );
  }

  /**
   * Call `depositManager.instantiateErc20MultiDeposit` given the provided
   * `erc20Address`, `valuse`, and `gasCompPerDeposit`.
   *
   * @param erc20Address Asset address
   * @param values Asset amounts
   * @param gasCompensationPerDeposit Gas compensation per deposit
   */
  async instantiateErc20Deposits(
    erc20Address: Address,
    values: bigint[],
    gasCompensationPerDeposit: bigint
  ): Promise<ContractTransaction> {
    const signer = await getWindowSigner();
    const gasCompRequired = gasCompensationPerDeposit * BigInt(values.length);

    const signerBalance = (await signer.getBalance()).toBigInt();
    if (signerBalance < gasCompRequired) {
      throw new Error(
        `signer does not have enough balance for gas comp. balance: ${signerBalance}. gasComp required: ${gasCompRequired}`
      );
    }

    const totalValue = values.reduce((acc, val) => acc + val, 0n);

    const erc20Contract = getTokenContract(
      AssetType.ERC20,
      erc20Address,
      signer
    );
    await erc20Contract.approve(
      this.depositManagerContract.address,
      totalValue
    );

    const depositAddr = StealthAddressTrait.compress(
      await this.getRandomizedAddr()
    );
    return this.depositManagerContract.instantiateErc20MultiDeposit(
      erc20Address,
      values,
      depositAddr
    );
  }

  /**
   * Format and submit a `ProvenOperation` to transfer funds out of Nocturne to a specified recipient address.
   * @param erc20Address Asset address
   * @param amount Asset amount
   * @param recipientAddress Recipient address
   */
  async anonTransferErc20(
    erc20Address: Address,
    amount: bigint,
    recipientAddress: Address
  ): Promise<BundlerOperationID> {
    const signer = await getWindowSigner();
    const provider = signer.provider;

    if (!provider) {
      throw new Error("Signer is not connected");
    }

    const erc20Contract = getTokenContract(
      AssetType.ERC20,
      erc20Address,
      provider
    );

    const encodedFunction = erc20Contract.interface.encodeFunctionData(
      "transfer",
      [recipientAddress, amount]
    );

    const encodedErc20 = AssetTrait.erc20AddressToAsset(erc20Address);

    const operationRequest = new OperationRequestBuilder()
      .unwrap(encodedErc20, amount)
      .action(erc20Address, encodedFunction)
      .maxNumRefunds(1n)
      .gas({ executionGasLimit: 500_000n, gasPrice: 0n })
      .build();

    const action: ActionMetadata = {
      type: "Transfer",
      recipientAddress,
      erc20Address,
      amount,
    };

    const provenOperation = await this.signAndProveOperation(operationRequest, {
      action,
    });
    return this.submitProvenOperation(provenOperation);
  }

  /**
   * Fetch status of existing deposit request given its hash.
   *
   * @param depositHash Deposit hash
   */
  async fetchDepositRequestStatus(
    depositHash: string
  ): Promise<DepositStatusResponse> {
    return await retry(
      async () => {
        const res = await fetch(
          `${this.screenerEndpoint}/status/${depositHash}`
        );
        return (await res.json()) as DepositStatusResponse;
      },
      {
        retries: 5,
      }
    );
  }

  /**
   * Fetch quote of wait time in seconds given spender, assetAddr, and value.
   *
   * @param erc20Address Asset address
   * @param totalValue Asset amount
   */
  async fetchDepositQuote(
    erc20Address: Address,
    totalValue: bigint
  ): Promise<DepositQuoteResponse> {
    const signer = await getWindowSigner();
    const spender = await signer.getAddress();

    return await retry(
      async () => {
        const res = await fetch(`${this.screenerEndpoint}/quote`, {
          method: "POST",
          headers: {
            "Content-Type": "application/json",
          },
          body: JSON.stringify({
            spender,
            assetAddr: erc20Address,
            value: totalValue,
          }),
        });
        return (await res.json()) as DepositQuoteResponse;
      },
      {
        retries: 5,
      }
    );
  }

  /**
   * Generate `ProvenOperation` given an `operationRequest`.
   *
   * @param operationRequest Operation request
   */
  async signAndProveOperation(
    operationRequest: OperationRequest,
    opMetadata?: OperationMetadata
  ): Promise<ProvenOperation> {
    const op = await this.requestSignOperation(operationRequest, opMetadata);

    console.log("SignedOperation:", op);
    return await this.proveOperation(op);
  }

  async proveOperation(op: SignedOperation): Promise<ProvenOperation> {
    return await proveOperation(this.joinSplitProver, op);
  }

  async verifyProvenOperation(operation: ProvenOperation): Promise<boolean> {
    console.log("ProvenOperation:", operation);
    const opDigest = computeOperationDigest(operation);

    const proofsWithPublicInputs: JoinSplitProofWithPublicSignals[] =
      operation.joinSplits.map((joinSplit) => {
        const c1 = joinSplit.encSenderCanonAddrC1;
        const c2 = joinSplit.encSenderCanonAddrC2;
        const encSenderCanonAddr = { c1, c2 };
        const encodedAssetAddrWithSignBits =
          encodeEncodedAssetAddrWithSignBitsPI(
            joinSplit.encodedAsset.encodedAssetAddr,
            encSenderCanonAddr
          );

        const [, encSenderCanonAddrC1Y] = decomposeCompressedPoint(c1);
        const [, encSenderCanonAddrC2Y] = decomposeCompressedPoint(c1);

        const publicSignals = joinSplitPublicSignalsToArray({
          newNoteACommitment: joinSplit.newNoteACommitment,
          newNoteBCommitment: joinSplit.newNoteBCommitment,
          commitmentTreeRoot: joinSplit.commitmentTreeRoot,
          publicSpend: joinSplit.publicSpend,
          nullifierA: joinSplit.nullifierA,
          nullifierB: joinSplit.nullifierB,
          opDigest,
          encodedAssetAddrWithSignBits,
          encodedAssetId: joinSplit.encodedAsset.encodedAssetId,
          encSenderCanonAddrC1Y,
          encSenderCanonAddrC2Y,
        });

        const proof = unpackFromSolidityProof(joinSplit.proof);

        return { proof, publicSignals };
      });

    const results = await Promise.all(
      proofsWithPublicInputs.map(async (proofWithPis) => {
        return await this.joinSplitProver.verifyJoinSplitProof(proofWithPis);
      })
    );

    return results.every((result) => result);
  }

  // Submit a proven operation to the bundler server
  // returns the bundler's ID for the submitted operation, which can be used to check the status of the operation
  async submitProvenOperation(
    operation: ProvenOperation
  ): Promise<BundlerOperationID> {
    return await retry(
      async () => {
        const res = await fetch(`${this.bundlerEndpoint}/relay`, {
          method: "POST",
          headers: {
            "Content-Type": "application/json",
          },
          body: JSON.stringify({ operation } as RelayRequest),
        });

        const resJSON = await res.json();
        if (!res.ok) {
          throw new Error(
            `failed to submit proven operation to bundler: ${JSON.stringify(
              resJSON
            )}`
          );
        }

        return resJSON.id;
      },
      {
        retries: 5,
      }
    );
  }

  /**
   * Return a list of snap's assets (address & id) along with its given balance.
   * if includeUncommitted is defined and true, then the method include notes that are not yet committed to the commitment tree
   * if ignoreOptimisticNFs is defined and true, then the method will include notes that have been used by the SDK, but may not have been nullified on-chain yet
   * if both are undefined, then the method will only return notes that have been committed to the commitment tree and have not been used by the SDK yet
   */
  async getAllBalances({
    includeUncommitted = false,
    ignoreOptimisticNFs = false,
  } = {}): Promise<AssetWithBalance[]> {
    const params = {
      includeUncommitted,
      ignoreOptimisticNFs,
    };
    console.log("[fe-sdk] getAllBalances with params:", params);
    const json = (await window.ethereum.request({
      method: "wallet_invokeSnap",
      params: {
        snapId: SNAP_ID,
        request: {
          method: "nocturne_getAllBalances",
          params,
        },
      },
    })) as string;

    return JSON.parse(json) as AssetWithBalance[];
  }

  /**
   * Return list of all inflight operation digests and metadata about each operation.
   */
  async getInflightOpDigestsWithMetadata(): Promise<OpDigestWithMetadata[]> {
    const json = (await window.ethereum.request({
      method: "wallet_invokeSnap",
      params: {
        snapId: SNAP_ID,
        request: {
          method: "nocturne_getInflightOpDigestsWithMetadata",
        },
      },
    })) as string;

    return JSON.parse(json) as OpDigestWithMetadata[];
  }

  /**
   * Given an operation digest, fetcheskand returns the operation status, enum'd as OperationStatus.
   */
  async fetchBundlerOperationStatus(
    opDigest: bigint
  ): Promise<OperationStatusResponse> {
    return await retry(
      async () => {
        const res = await fetch(
          `${this.bundlerEndpoint}/operations/${opDigest}`
        );
        return (await res.json()) as OperationStatusResponse;
      },
      {
        retries: 5,
      }
    );
  }

  /**
   * Start syncing process, returning current merkle index at tip of chain and iterator
   * returning newly synced merkle indices as syncing process occurs.
   */
  async syncWithProgress(syncOpts: SyncOpts): Promise<SyncWithProgressOutput> {
<<<<<<< HEAD
    const latestMerkleIndexOnChain = (await this.handlerContract.totalCount()).toNumber() - 1;
    let latestSyncedMerkleIndex = await this.getLatestSyncedMerkleIndex() ?? 0;
=======
    const latestMerkleIndexOnChain =
      (await this.handlerContract.totalCount()).toNumber() - 1;
    let latestSyncedMerkleIndex =
      (await this.getLatestSyncedMerkleIndex()) ?? 0;
>>>>>>> 08ac9075

    let closed = false;
    const generator = async function* (sdk: NocturneFrontendSDK) {
      while (!closed && latestSyncedMerkleIndex < latestMerkleIndexOnChain) {
        latestSyncedMerkleIndex = (await sdk.sync(syncOpts)) ?? 0;
        yield {
          latestSyncedMerkleIndex,
        };
      }
    };

    const progressIter = new ClosableAsyncIterator(
      generator(this),
      async () => {
        closed = true;
      }
    );

    return {
      latestSyncedMerkleIndex,
      latestMerkleIndexOnChain,
      progressIter,
    };
  }

  /**
   * Invoke snap `syncNotes` method, returning latest synced merkle index.
   */
  async sync(syncOpts?: SyncOpts): Promise<number | undefined> {
    const latestSyncedMerkleIndexJson = (await window.ethereum.request({
      method: "wallet_invokeSnap",
      params: {
        snapId: SNAP_ID,
        request: {
          method: "nocturne_sync",
          params: {
            syncOpts: syncOpts ? JSON.stringify(syncOpts) : undefined,
          },
        },
      },
    })) as string;

    const latestSyncedMerkleIndex = latestSyncedMerkleIndexJson
      ? JSON.parse(latestSyncedMerkleIndexJson)
      : undefined;

    console.log(
      "[sync] FE-SDK latestSyncedMerkleIndex",
      latestSyncedMerkleIndex
    );
    return latestSyncedMerkleIndex;
  }

  async getLatestSyncedMerkleIndex(): Promise<number | undefined> {
    const latestSyncedMerkleIndexJson = (await window.ethereum.request({
      method: "wallet_invokeSnap",
      params: {
        snapId: SNAP_ID,
        request: {
          method: "nocturne_getLatestSyncedMerkleIndex",
        },
      },
    })) as string;

    const latestSyncedMerkleIndex = latestSyncedMerkleIndexJson
      ? JSON.parse(latestSyncedMerkleIndexJson)
      : undefined;

    console.log(
      "[getLatestSyncedMerkleIndex] FE-SDK latestSyncedMerkleIndex",
      latestSyncedMerkleIndex
    );
    return latestSyncedMerkleIndex;
  }

  /**
   * Query subgraph for all spender's deposits
   */
  async fetchAllDeposits(): Promise<DepositEvent[]> {
    const withEntityIndices = await fetchDepositEvents(SUBGRAPH_URL, {
      spender: await (await getWindowSigner()).getAddress(),
    });

    return withEntityIndices.map((e) => e.inner);
  }
  /**
   * Retrieve a `SignedOperation` from the snap given an `OperationRequest`.
   * This includes all joinsplit tx inputs.
   *
   * @param operationRequest Operation request
   */
  protected async requestSignOperation(
    operationRequest: OperationRequest,
    opMetadata?: OperationMetadata
  ): Promise<SignedOperation> {
    console.log("[fe-sdk] metadata:", opMetadata);
    const json = (await window.ethereum.request({
      method: "wallet_invokeSnap",
      params: {
        snapId: SNAP_ID,
        request: {
          method: "nocturne_signOperation",
          params: {
            operationRequest: JSON.stringify(operationRequest),
            opMetadata: opMetadata ? JSON.stringify(opMetadata) : undefined,
          },
        },
      },
    })) as string;

    return JSON.parse(json) as SignedOperation;
  }

  /**
   * Retrieve a freshly randomized address from the snap.
   */
  protected async getRandomizedAddr(): Promise<StealthAddress> {
    const json = (await window.ethereum.request({
      method: "wallet_invokeSnap",
      params: {
        snapId: SNAP_ID,
        request: {
          method: "nocturne_getRandomizedAddr",
        },
      },
    })) as string;

    return JSON.parse(json) as StealthAddress;
  }
}

/**
 * Load a `NocturneFrontendSDK` instance, provided a teller contract
 * address and paths to local prover's wasm, zkey, and
 * vkey. Circuit file paths default to caller's current directory (joinsplit.
 * wasm, joinsplit.zkey, joinSplitVkey.json).
 *
 * @param depositManagerAddress Teller contract address
 * @param screenerEndpoint Screener endpoint
 * @param bundlerEndpoint Bundler endpoint
 * @param wasmPath Wasm path
 * @param zkeyPath Zkey path
 * @param vkeyPath Vkey path
 */
export async function loadNocturneFrontendSDK(
  config: NocturneConfig,
  endpoints: Endpoints,
  wasmPath: string = WASM_PATH,
  zkeyPath: string = ZKEY_PATH,
  vkeyPath: string = VKEY_PATH
): Promise<NocturneFrontendSDK> {
  const vkey = JSON.parse(await (await fetch(vkeyPath)).text());
  return await NocturneFrontendSDK.instantiate(
    config,
    endpoints,
    wasmPath,
    zkeyPath,
    vkey as VerifyingKey
  );
}<|MERGE_RESOLUTION|>--- conflicted
+++ resolved
@@ -68,12 +68,8 @@
 }
 
 export interface SyncWithProgressOutput {
-<<<<<<< HEAD
   latestSyncedMerkleIndex: number;
   latestMerkleIndexOnChain: number
-=======
-  latestMerkleIndexOnChain: number;
->>>>>>> 08ac9075
   progressIter: ClosableAsyncIterator<SyncProgress>;
 }
 
@@ -491,15 +487,10 @@
    * returning newly synced merkle indices as syncing process occurs.
    */
   async syncWithProgress(syncOpts: SyncOpts): Promise<SyncWithProgressOutput> {
-<<<<<<< HEAD
-    const latestMerkleIndexOnChain = (await this.handlerContract.totalCount()).toNumber() - 1;
-    let latestSyncedMerkleIndex = await this.getLatestSyncedMerkleIndex() ?? 0;
-=======
     const latestMerkleIndexOnChain =
       (await this.handlerContract.totalCount()).toNumber() - 1;
     let latestSyncedMerkleIndex =
       (await this.getLatestSyncedMerkleIndex()) ?? 0;
->>>>>>> 08ac9075
 
     let closed = false;
     const generator = async function* (sdk: NocturneFrontendSDK) {
