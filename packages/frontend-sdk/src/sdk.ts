--- conflicted
+++ resolved
@@ -14,10 +14,7 @@
   AssetType,
   AssetWithBalance,
   ClosableAsyncIterator,
-<<<<<<< HEAD
   CompressedStealthAddress,
-=======
->>>>>>> f6af3d77
   DepositEvent,
   DepositQuoteResponse,
   DepositRequest,
@@ -63,7 +60,6 @@
   getTokenContract,
   getWindowSigner,
 } from "./utils";
-<<<<<<< HEAD
 import vkey from "./joinsplit/joinsplitVkey.json";
 
 const WASM_PATH = "/joinsplit/joinsplit.wasm"; // ! TODO this pathing style might be outdated, no longer work
@@ -80,49 +76,6 @@
     provider: ethers.providers.Provider,
     networkName: SupportedNetwork = "mainnet", // ! todo confirm using network name for default config is what's intended
     config?: NocturneSdkConfig
-=======
-
-const WASM_PATH = "/joinsplit.wasm";
-const ZKEY_PATH = "/joinsplit.zkey";
-const VKEY_PATH = "/joinSplitVkey.json";
-
-export type BundlerOperationID = string;
-
-export interface Endpoints {
-  screenerEndpoint: string;
-  bundlerEndpoint: string;
-}
-
-export interface ContractAddresses {
-  depositManagerAddress: string;
-  handlerAddress: string;
-}
-
-export interface SyncProgress {
-  latestSyncedMerkleIndex: number;
-}
-
-export interface SyncWithProgressOutput {
-  latestSyncedMerkleIndex: number;
-  latestMerkleIndexOnChain: number;
-  progressIter: ClosableAsyncIterator<SyncProgress>;
-}
-
-export class NocturneFrontendSDK {
-  joinSplitProver: WasmJoinSplitProver;
-  depositManagerContract: DepositManager;
-  handlerContract: Handler;
-  bundlerEndpoint: string;
-  screenerEndpoint: string;
-
-  private constructor(
-    depositManagerContract: DepositManager,
-    handlerContract: Handler,
-    endpoints: Endpoints,
-    wasmPath: string,
-    zkeyPath: string,
-    vkey: VerifyingKey
->>>>>>> f6af3d77
   ) {
     const _config = config || getNocturneSdkConfig(networkName);
 
@@ -640,48 +593,12 @@
 
     return withEntityIndices.map((e) => e.inner);
   }
-<<<<<<< HEAD
 
   private async invokeSnap(request: {
     method: string;
     params?: object;
   }): Promise<string> {
     return (await window.ethereum.request({
-=======
-  /**
-   * Fetches a `SignedOperation` from the snap given an `OperationRequest`.
-   * This includes all joinsplit tx inputs.
-   *
-   * @param operationRequest Operation request
-   */
-  protected async requestSignOperation(
-    operationRequest: OperationRequest,
-    opMetadata: OperationMetadata
-  ): Promise<SignedOperation> {
-    console.log("[fe-sdk] metadata:", opMetadata);
-    const json = (await window.ethereum.request({
-      method: "wallet_invokeSnap",
-      params: {
-        snapId: SNAP_ID,
-        request: {
-          method: "nocturne_signOperation",
-          params: {
-            operationRequest: JSON.stringify(operationRequest),
-            opMetadata: JSON.stringify(opMetadata),
-          },
-        },
-      },
-    })) as string;
-
-    return JSON.parse(json) as SignedOperation;
-  }
-
-  /**
-   * Fetches a freshly randomized address from the snap.
-   */
-  protected async getRandomizedAddr(): Promise<StealthAddress> {
-    const json = (await window.ethereum.request({
->>>>>>> f6af3d77
       method: "wallet_invokeSnap",
       params: {
         snapId: SNAP_ID,
