import { Erc20Config } from "@nocturne-xyz/config";
import {
  CanonicalAddressRegistry,
  CanonicalAddressRegistry__factory,
  DepositManager,
  DepositManager__factory,
  Handler,
  Handler__factory,
} from "@nocturne-xyz/contracts";
import { DepositInstantiatedEvent } from "@nocturne-xyz/contracts/dist/src/DepositManager";
import {
  ActionMetadata,
  Address,
  AssetTrait,
  AssetType,
  AssetWithBalance,
  BundlerOpTracker,
  ClosableAsyncIterator,
  DepositQuoteResponse,
  DepositStatusResponse,
  JoinSplitProofWithPublicSignals,
  MockEthToTokenConverter,
  NocturneClient,
  NocturneDB,
  NocturneViewer,
  OpRequestBuilder,
  OperationRequestWithMetadata,
  OperationStatusResponse,
  PreSignOperation,
  ProvenOperation,
  RelayRequest,
  RequestViewingKeyMethod,
  RpcRequestMethod,
  SignCanonAddrRegistryEntryMethod,
  SignOperationMethod,
  SignedOperation,
  SparseMerkleProver,
  StealthAddress,
  StealthAddressTrait,
  SubgraphSDKSyncAdapter,
  SubmittableOperationWithNetworkInfo,
  SyncOpts,
  Thunk,
  VerifyingKey,
  compressPoint,
  computeOperationDigest,
  decomposeCompressedPoint,
  encodeEncodedAssetAddrWithSignBitsPI,
  hashDepositRequest,
  joinSplitPublicSignalsToArray,
  newOpRequestBuilder,
  packToSolidityProof,
  parseEventsFromContractReceipt,
  proveOperation,
  stringifyObjectValues,
  thunk,
  unpackFromSolidityProof,
} from "@nocturne-xyz/core";
import { IdbKvStore } from "@nocturne-xyz/idb-kv-store";
import {
  WasmCanonAddrSigCheckProver,
  WasmJoinSplitProver,
} from "@nocturne-xyz/local-prover";
<<<<<<< HEAD
import {
  Erc20Plugin,
  EthTransferAdapterPlugin,
  UniswapV3Plugin,
  WstethAdapterPlugin,
} from "@nocturne-xyz/op-request-plugins";
import {
  OperationResult,
  Client as UrqlClient,
  fetchExchange,
} from "@urql/core";
import { Mutex } from "async-mutex";
=======
>>>>>>> ac6564cd
import retry from "async-retry";
import * as JSON from "bigint-json-serialization";
import { BigNumber, ContractTransaction, ethers } from "ethers";
import { NocturneSdkApi, SnapStateApi } from "./api";
import { SnapStateSdk } from "./metamask";
import { GetSnapOptions } from "./metamask/types";
import {
  AnonSwapRequestParams,
  DepositHandle,
  DepositHandleWithReceipt,
  DisplayDepositRequest,
  DisplayDepositRequestWithMetadataAndStatus,
  Endpoints,
  GetBalanceOpts,
  NocturneSdkConfig,
<<<<<<< HEAD
  OpRequestParams,
=======
  OnChainDepositRequestStatus,
>>>>>>> ac6564cd
  OperationHandle,
  SupportedNetwork,
  SupportedProvider,
  SwapTypes,
  SyncWithProgressOutput,
} from "./types";
import {
  getCircuitArtifactUrls,
  getNocturneSdkConfig,
  getTokenContract,
  toDepositRequest,
} from "./utils";
<<<<<<< HEAD
=======
import {
  Erc20Plugin,
  EthTransferAdapterPlugin,
} from "@nocturne-xyz/op-request-plugins";
import { DepositAdapter, SubgraphDepositAdapter } from "./dataFetching";
>>>>>>> ac6564cd

export interface NocturneSdkOptions {
  // interface for fetching deposit data from subgraph and screener
  // defaults to `SubgraphDepositAdapter` if not given
  depositAdapter?: DepositAdapter;

  // name of the network to use (e.g. "mainnet", "goerli", "localhost")
  networkName?: SupportedNetwork;

  // provider to use for signing and sending transactions. if not given, will use window.ethereum
  provider?: SupportedProvider;

  // version / id of the nocturne snap to use, defaults to the latest version
  // we highly recommend letting the SDK default to the latest version unless you have a good reason not to
  snap?: GetSnapOptions;
}

export class NocturneSdk implements NocturneSdkApi {
  protected joinSplitProverThunk: Thunk<WasmJoinSplitProver>;
  protected canonAddrSigCheckProverThunk: Thunk<WasmCanonAddrSigCheckProver>;
  protected endpoints: Endpoints;
  protected config: NocturneSdkConfig;
  protected _provider?: SupportedProvider;
  protected _snap: SnapStateApi;
  protected depositAdapter: DepositAdapter;
  protected syncMutex: Mutex;

  protected db: NocturneDB;

  protected signerThunk: Thunk<ethers.Signer>;
  protected depositManagerContractThunk: Thunk<DepositManager>;
  protected handlerContractThunk: Thunk<Handler>;
  protected canonAddrRegistryThunk: Thunk<CanonicalAddressRegistry>;
  protected clientThunk: Thunk<NocturneClient>;

  // Caller MUST conform to EIP-1193 spec (window.ethereum) https://eips.ethereum.org/EIPS/eip-1193
  constructor(options: NocturneSdkOptions = {}) {
    const networkName = options.networkName || "mainnet";
    const snapOptions = options.snap;
    const config = getNocturneSdkConfig(networkName);

    // HACK `@nocturne-xyz/local-prover` doesn't work with server components (imports a lot of unnecessary garbage)
    this.joinSplitProverThunk = thunk(async () => {
      const { WasmJoinSplitProver } = await import(
        "@nocturne-xyz/local-prover"
      );

      const urls = getCircuitArtifactUrls(networkName);
      const vkey = (await (
        await fetch(urls.joinSplit.vkey)
      ).json()) as VerifyingKey;
      const { wasm, zkey } = urls.joinSplit;
      return new WasmJoinSplitProver(wasm, zkey, vkey);
    });

    this.canonAddrSigCheckProverThunk = thunk(async () => {
      const { WasmCanonAddrSigCheckProver } = await import(
        "@nocturne-xyz/local-prover"
      );

      const urls = getCircuitArtifactUrls(networkName);
      const vkey = (await (
        await fetch(urls.canonAddrSigCheck.vkey)
      ).json()) as VerifyingKey;
      const { wasm, zkey } = urls.canonAddrSigCheck;
      return new WasmCanonAddrSigCheckProver(wasm, zkey, vkey);
    });

    this.endpoints = config.endpoints;
    this.config = config;
    this._provider = options.provider;
    this._snap = new SnapStateSdk(snapOptions?.version, snapOptions?.snapId);
    this.syncMutex = new Mutex();

    this.signerThunk = thunk(() => this.getWindowSigner());
    this.depositManagerContractThunk = thunk(async () =>
      DepositManager__factory.connect(
        this.config.config.depositManagerAddress,
        await this.signerThunk()
      )
    );
    this.handlerContractThunk = thunk(async () =>
      Handler__factory.connect(
        this.config.config.handlerAddress,
        await this.signerThunk()
      )
    );
    this.canonAddrRegistryThunk = thunk(async () =>
      CanonicalAddressRegistry__factory.connect(
        this.config.config.canonicalAddressRegistryAddress,
        await this.signerThunk()
      )
    );

    this.depositAdapter = options.depositAdapter ?? new SubgraphDepositAdapter(this.endpoints.subgraphEndpoint, this.endpoints.screenerEndpoint);

    const kv = new IdbKvStore(`nocturne-fe-sdk-${networkName}`);
    this.db = new NocturneDB(kv);

    this.clientThunk = thunk(async () => {
      const { vk, vkNonce } = await this.invokeSnap<RequestViewingKeyMethod>({
        method: "nocturne_requestViewingKey",
        params: undefined,
      });

      return new NocturneClient(
        new NocturneViewer(vk, vkNonce),
        this.provider,
        this.config.config,
        await SparseMerkleProver.loadFromKV(kv),
        this.db,
        new SubgraphSDKSyncAdapter(this.endpoints.subgraphEndpoint),
        new MockEthToTokenConverter(),
        new BundlerOpTracker(this.endpoints.bundlerEndpoint)
      );
    });
  }

  protected get wethAddress(): string {
    const address = this.config.config.erc20s.get("weth")?.address;
    if (!address) {
      throw new Error("WETH address not found in Nocturne config");
    }
    return address;
  }

  protected get wstethAddress(): string {
    const address = this.config.config.erc20s.get("wsteth")?.address;
    if (!address) {
      throw new Error(`Wsteth address not found in Nocturne config`);
    }
    return address;
  }

  protected get provider(): SupportedProvider {
    if (typeof window === "undefined") {
      throw new Error("NocturneSdk must be used in a browser environment");
    }
    return (
      this._provider ??
      new ethers.providers.Web3Provider(window?.ethereum as any)
    );
  }

  get snap(): SnapStateApi {
    return this._snap;
  }

  get opRequestBuilder(): OpRequestBuilder {
    return newOpRequestBuilder(this.provider, this.config.config.chainId);
  }

  protected async getWindowSigner(): Promise<ethers.Signer> {
    await this.provider.send("eth_requestAccounts", []);
    return this.provider.getSigner();
  }

  /**
   * Call `depositManager.instantiateErc20MultiDeposit` given the provided
   * `erc20Address`, `valuse`, and `gasCompPerDeposit`.
   *
   * @param values Asset amounts
   * @param gasCompensationPerDeposit Gas compensation per deposit
   */
  async initiateEthDeposits(
    values: bigint[],
    gasCompensationPerDeposit: bigint
  ): Promise<DepositHandleWithReceipt[]> {
    const signer = await this.getWindowSigner();

    const ethToWrap = values.reduce((acc, val) => acc + val, 0n);
    const gasCompRequired = gasCompensationPerDeposit * BigInt(values.length);
    const totalValue = ethToWrap + gasCompRequired;

    const signerBalance = (await signer.getBalance()).toBigInt();
    if (signerBalance < totalValue) {
      throw new Error(
        `signer does not have enough balance for gas comp + eth to wrap. balance: ${signerBalance}. gasComp required: ${gasCompRequired}. eth to wrap: ${ethToWrap}`
      );
    }

    const depositAddr = StealthAddressTrait.compress(
      await this.getRandomStealthAddress()
    );
    const tx = await (
      await this.depositManagerContractThunk()
    ).instantiateETHMultiDeposit(values, depositAddr, { value: totalValue });

    return this.formDepositHandlesWithTxReceipt(tx);
  }

  async getAllDeposits(): Promise<DepositHandle[]> {
    const spender = await (await this.getWindowSigner()).getAddress();
    return await this.depositAdapter.fetchDepositRequestsBySpender(spender);
  }

  // TODO: use this method in interface
  async registerCanonicalAddress(): Promise<ethers.ContractTransaction> {
    const ethSigner = await this.getWindowSigner();
    const client = await this.clientThunk();
    const registry = await this.canonAddrRegistryThunk();
    const prover = await this.canonAddrSigCheckProverThunk();

    const canonAddr = client.viewer.canonicalAddress();
    const compressedCanonAddr = compressPoint(canonAddr);
    const nonce = (
      await registry._compressedCanonAddrToNonce(compressedCanonAddr)
    ).toBigInt();

    const { digest, sig, spendPubkey, vkNonce } =
      await this.invokeSnap<SignCanonAddrRegistryEntryMethod>({
        method: "nocturne_signCanonAddrRegistryEntry",
        params: {
          entry: {
            ethAddress: await ethSigner.getAddress(),
            compressedCanonAddr,
            perCanonAddrNonce: nonce,
          },
          chainId: BigInt(this.config.config.chainId),
          registryAddress: registry.address,
        },
      });

    const { proof } = await prover.proveCanonAddrSigCheck({
      canonAddr,
      msg: digest,
      sig,
      spendPubkey,
      vkNonce,
    });

    return registry.setCanonAddr(
      compressedCanonAddr,
      packToSolidityProof(proof)
    );
  }

  async initiateErc20Deposits(
    erc20Address: Address,
    values: bigint[],
    gasCompensationPerDeposit: bigint
  ): Promise<DepositHandleWithReceipt[]> {
    const signer = await this.getWindowSigner();
    const gasCompRequired = gasCompensationPerDeposit * BigInt(values.length);

    const signerBalance = (await signer.getBalance()).toBigInt();
    if (signerBalance < gasCompRequired) {
      throw new Error(
        `signer does not have enough balance for gas comp. balance: ${signerBalance}. gasComp required: ${gasCompRequired}`
      );
    }

    const depositAmount = values.reduce((acc, val) => acc + val, 0n);
    const totalValue = depositAmount + gasCompRequired;

    const erc20Contract = getTokenContract(
      AssetType.ERC20,
      erc20Address,
      signer
    );
    const depositManagerContract = await this.depositManagerContractThunk();
    await erc20Contract.approve(depositManagerContract.address, totalValue);

    const depositAddr = StealthAddressTrait.compress(
      await this.getRandomStealthAddress()
    );
    const tx = await depositManagerContract.instantiateErc20MultiDeposit(
      erc20Address,
      values,
      depositAddr
    );
    return this.formDepositHandlesWithTxReceipt(tx);
  }

  /**
   * Format and submit a proven operation to transfer funds out of Nocturne to a specified recipient address.
   * @param erc20Address Asset address
   * @param amount Asset amount
   * @param recipientAddress Recipient address
   */
  async initiateAnonErc20Transfer(
    erc20Address: Address,
    amount: bigint,
    recipientAddress: Address
  ): Promise<OperationHandle> {
    return this.createOpRequest({
      type: "ANON_TRANSFER",
      erc20Address,
      recipientAddress,
      amount,
    });
  }

  async initiateWethToWsteth(wethAmount: bigint): Promise<OperationHandle> {
    return this.createOpRequest({
      type: "WETH_TO_WSTETH",
      wethAmount,
    });
  }

  async initiateWstethToWeth(
    wstethAmount: bigint,
    maxSlippageBps = 50
  ): Promise<OperationHandle> {
    return this.createOpRequest({
      type: "WSTETH_TO_WETH",
      wstethAmount,
      maxSlippageBps,
    });
  }

  /**
   * Format and submit a proven operation to transfer WETH out of Nocturne to a specified
   * recipient address as ETH.
   * @param to Recipient address
   * @param value ETH amount to transfer
   * @returns Operation handle
   */
  async initiateAnonEthTransfer(
    to: Address,
    value: bigint
  ): Promise<OperationHandle> {
    const operationRequest = await this.opRequestBuilder
      .use(EthTransferAdapterPlugin)
      .transferEth(to, value)
      .build();

    const actionMeta: ActionMetadata = {
      type: "Action",
      actionType: "Transfer ETH",
      to,
      value,
    };

    return this.performOperation(operationRequest, [actionMeta]);
  }

  async initiateAnonErc20Swap(
    params: AnonSwapRequestParams
  ): Promise<OperationHandle> {
    let type: SwapTypes;
    switch (params.protocol) {
      case undefined:
        type = "UNISWAP_V3_SWAP";
        break;
      case "UNISWAP_V3":
        type = "UNISWAP_V3_SWAP";
        break;
      default:
        throw new Error(`Unsupported protocol: ${params.protocol}`);
    }
    return this.createOpRequest({
      type,
      ...params,
    });
  }

  /**
   * Take an operation request OR submittable operation. If the former, sign and prove the operation
   * and submit it to the bundler. If the latter, directly submit it to the bundler.
   * @param opOrOpRequest Submittable operation or operation request
   * @param actionsMetadata Metadata for each action in the operation
   * @returns Operation handle
   */
  async performOperation(
    opOrOpRequest:
      | SubmittableOperationWithNetworkInfo
      | OperationRequestWithMetadata,
    actionsMetadata: ActionMetadata[]
  ): Promise<OperationHandle> {
    const submittableOperation =
      "request" in opOrOpRequest
        ? await this.signAndProveOperation({
            ...opOrOpRequest,
            meta: { items: actionsMetadata },
          })
        : opOrOpRequest;

    const opHandleWithoutMetadata = this.submitOperation(submittableOperation);
    return {
      ...opHandleWithoutMetadata,
      meta: { items: actionsMetadata },
    };
  }

  async retrievePendingDeposit(
    displayRequest: DisplayDepositRequest,
    retrieveEthDepositsAs: "ETH" | "WETH" = "ETH"
  ): Promise<ContractTransaction> {
    const signer = await this.getWindowSigner();
    const signerAddress = await signer.getAddress();
    if (signerAddress.toLowerCase() !== displayRequest.spender.toLowerCase()) {
      throw new Error("Spender and signer addresses do not match");
    }
    const req = toDepositRequest(displayRequest);
    const depositManagerContract = await this.depositManagerContractThunk();
    const isOutstandingDeposit =
      await depositManagerContract._outstandingDepositHashes(
        hashDepositRequest(req)
      );
    if (!isOutstandingDeposit) {
      throw new Error("Deposit request does not exist");
    }
    if (
      retrieveEthDepositsAs === "ETH" &&
      displayRequest.asset.assetAddr === this.wethAddress
    ) {
      return depositManagerContract.retrieveETHDeposit(req);
    } else {
      return depositManagerContract.retrieveDeposit(req);
    }
  }

  /**
   * Fetch status of existing deposit request given its hash.
   *
   * @param depositHash Deposit hash
   */
  protected async fetchScreenerDepositRequestStatus(
    depositHash: string
  ): Promise<DepositStatusResponse> {
    return (await retry(
      async () => {
        const res = await fetch(
          `${this.endpoints.screenerEndpoint}/status/${depositHash}`
        );
        return (await res.json()) as DepositStatusResponse;
      },
      {
        retries: 5,
      }
    )) as DepositStatusResponse;
  }

  async getErc20DepositQuote(
    erc20Address: Address,
    totalValue: bigint
  ): Promise<DepositQuoteResponse> {
    const signer = await this.getWindowSigner();
    const spender = await signer.getAddress();

    return await retry(
      async () => {
        const res = await fetch(`${this.endpoints.screenerEndpoint}/quote`, {
          method: "POST",
          headers: {
            "Content-Type": "application/json",
          },
          body: JSON.stringify({
            spender,
            assetAddr: erc20Address,
            value: totalValue,
          }),
        });
        return (await res.json()) as DepositQuoteResponse;
      },
      {
        retries: 5,
      }
    );
  }

  /**
   * Retrieve a `SignedOperation` from the snap given an `OperationRequest`.
   * This includes all joinsplit tx inputs.
   *
   * @param operationRequest Operation request
   */
  async signOperationRequest(
    operationRequest: OperationRequestWithMetadata
  ): Promise<SignedOperation> {
    console.log("[fe-sdk] metadata:", operationRequest.meta);
    const client = await this.clientThunk();

    // NOTE: we should never end up in situation where this is called before normal nocturne_sync, otherwise there will be long delay
    const warnTimeout = setTimeout(() => {
      console.warn(
        "[fe-sdk] the SDK has not yet been synced. This may cause a long delay until `signOperation` returns. It's strongly reccomended to explicitly use `sync` or `syncWithProgress` to ensure the SDK is fully synced before calling `signOperation`"
      );
    }, 5000);
    await this.syncMutex.runExclusive(async () => await client.sync());
    clearTimeout(warnTimeout);

    await client.updateOptimisticNullifiers();

    const { meta: opMeta, request: opRequest } = operationRequest;

    // Ensure user has minimum balance for request
    if (!(await client.hasEnoughBalanceForOperationRequest(opRequest))) {
      throw new Error("Insufficient balance for operation request");
    }

    let preSignOp: PreSignOperation | undefined;
    try {
      preSignOp = await client.prepareOperation(opRequest);
    } catch (e) {
      console.log("[fe-sdk] prepareOperation failed: ", e);
      throw e;
    }

    const op = await this.invokeSnap<SignOperationMethod>({
      method: "nocturne_signOperation",
      params: { op: preSignOp, metadata: opMeta },
    });

    console.log("SignedOperation:", op);

    await client.applyOptimisticRecordsForOp(op, opMeta);

    return op;
  }

  async proveOperation(
    op: SignedOperation
  ): Promise<SubmittableOperationWithNetworkInfo> {
    const prover = await this.joinSplitProverThunk();
    return await proveOperation(prover, op);
  }

  async verifyProvenOperation(operation: ProvenOperation): Promise<boolean> {
    console.log("ProvenOperation:", operation);
    const opDigest = computeOperationDigest(operation);

    const proofsWithPublicInputs: JoinSplitProofWithPublicSignals[] =
      operation.joinSplits.map((joinSplit) => {
        const pubEncodedAssetAddrWithSignBits =
          encodeEncodedAssetAddrWithSignBitsPI(
            joinSplit.publicSpend === 0n
              ? 0n
              : joinSplit.encodedAsset.encodedAssetAddr,
            operation.refundAddr
          );

        const [, refundAddrH1CompressedY] = decomposeCompressedPoint(
          operation.refundAddr.h1
        );
        const [, refundAddrH2CompressedY] = decomposeCompressedPoint(
          operation.refundAddr.h2
        );

        const pubEncodedAssetId =
          joinSplit.publicSpend === 0n
            ? 0n
            : joinSplit.encodedAsset.encodedAssetId;

        const publicSignals = joinSplitPublicSignalsToArray({
          newNoteACommitment: joinSplit.newNoteACommitment,
          newNoteBCommitment: joinSplit.newNoteBCommitment,
          commitmentTreeRoot: joinSplit.commitmentTreeRoot,
          publicSpend: joinSplit.publicSpend,
          nullifierA: joinSplit.nullifierA,
          nullifierB: joinSplit.nullifierB,
          opDigest,
          pubEncodedAssetAddrWithSignBits,
          pubEncodedAssetId,
          refundAddrH1CompressedY,
          refundAddrH2CompressedY,
          senderCommitment: joinSplit.senderCommitment,
          joinSplitInfoCommitment: joinSplit.joinSplitInfoCommitment,
        });

        const proof = unpackFromSolidityProof(joinSplit.proof);

        return { proof, publicSignals };
      });

    const results = await Promise.all(
      proofsWithPublicInputs.map(async (proofWithPis) => {
        const prover = await this.joinSplitProverThunk();
        await prover.verifyJoinSplitProof(proofWithPis);
      })
    );

    return results.every((result) => result);
  }

  async submitOperation(
    operation: SubmittableOperationWithNetworkInfo
  ): Promise<OperationHandle> {
    const opDigest = (await retry(
      async () => {
        const res = await fetch(`${this.endpoints.bundlerEndpoint}/relay`, {
          method: "POST",
          headers: {
            "Content-Type": "application/json",
          },
          body: JSON.stringify({ operation } as RelayRequest),
        });

        const resJSON = await res.json();
        if (!res.ok) {
          throw new Error(
            `failed to submit proven operation to bundler: ${JSON.stringify(
              resJSON
            )}`
          );
        }

        return resJSON.id;
      },
      {
        retries: 5,
      }
    )) as string;
    const digest = BigInt(opDigest);
    return {
      digest,
      getStatus: () => this.fetchBundlerOperationStatus(digest),
      metadata: undefined,
    };
  }

  async signAndProveOperation(
    operationRequest: OperationRequestWithMetadata
  ): Promise<SubmittableOperationWithNetworkInfo> {
    const op = await this.signOperationRequest(operationRequest);

    return await this.proveOperation(op);
  }

  /**
   * Return a list of snap's assets (address & id) along with its given balance.
   * if includeUncommitted is defined and true, then the method include notes that are not yet committed to the commitment tree
   * if ignoreOptimisticNFs is defined and true, then the method will include notes that have been used by the SDK, but may not have been nullified on-chain yet
   * if both are undefined, then the method will only return notes that have been committed to the commitment tree and have not been used by the SDK yet
   */
  async getAllBalances(opts?: GetBalanceOpts): Promise<AssetWithBalance[]> {
    console.log("[fe-sdk] getAllBalances with params:", opts);
    const client = await this.clientThunk();

    await this.syncMutex.runExclusive(async () => await client.sync());
    return await client.getAllAssetBalances(opts);
  }

  // todo currently core's getBalanceForAsset doesn't distinguish b/t balance not existing, and balance being 0
  async getBalanceForAsset(
    erc20Address: Address,
    opts?: GetBalanceOpts
  ): Promise<bigint> {
    const asset = AssetTrait.erc20AddressToAsset(erc20Address);
    const client = await this.clientThunk();

    await this.syncMutex.runExclusive(async () => await client.sync());
    return client.getBalanceForAsset(asset, opts);
  }

  async getInFlightOperations(): Promise<OperationHandle[]> {
    const client = await this.clientThunk();
    const opDigestsWithMetadata =
      await client.getAllOptimisticOpDigestsWithMetadata();
    const operationHandles = opDigestsWithMetadata.map(
      ({ opDigest: digest, metadata }) => {
        return {
          digest,
          metadata,
          getStatus: () => this.fetchBundlerOperationStatus(digest),
        };
      }
    );
    return operationHandles;
  }

  /**
   * Start syncing process, returning current merkle index at tip of chain and iterator
   * returning newly synced merkle indices as syncing process occurs.
   */
  async syncWithProgress(syncOpts: SyncOpts): Promise<SyncWithProgressOutput> {
    const handlerContract = await this.handlerContractThunk();
    let latestMerkleIndexOnChain =
      (await handlerContract.totalCount()).toNumber() - 1;
    let latestSyncedMerkleIndex =
      (await this.getLatestSyncedMerkleIndex()) ?? 0;

    const NUM_REFETCHES = 5;
    const refetchEvery = Math.floor(
      (latestMerkleIndexOnChain - latestSyncedMerkleIndex) / NUM_REFETCHES
    );

    let closed = false;
    const generator = async function* (
      sdk: NocturneSdk,
      client: NocturneClient
    ) {
      let count = 0;
      while (!closed && latestSyncedMerkleIndex < latestMerkleIndexOnChain) {
        latestSyncedMerkleIndex = (await client.sync({ ...syncOpts, timing: true })) ?? 0;

        if (count % refetchEvery === 0) {
          latestMerkleIndexOnChain =
            (await (await sdk.handlerContractThunk()).totalCount()).toNumber() -
            1;
        }
        count++;
        yield {
          latestSyncedMerkleIndex,
        };
      }
    };

    const progressIter = new ClosableAsyncIterator(
      generator(this, await this.clientThunk()),
      async () => {
        closed = true;
      }
    );

    return {
      latestSyncedMerkleIndex,
      latestMerkleIndexOnChain,
      progressIter,
    };
  }

  /**
   * Invoke snap `syncNotes` method, returning latest synced merkle index.
   */
  async sync(syncOpts?: SyncOpts): Promise<number | undefined> {
    let latestSyncedMerkleIndex: number | undefined;
    try {
      const client = await this.clientThunk();
      latestSyncedMerkleIndex = await this.syncMutex.runExclusive(
        async () => await client.sync({ ...syncOpts, timing: true })
      );
      await client.updateOptimisticNullifiers();
    } catch (e) {
      console.log("Error syncing notes: ", e);
      throw e;
    }
    console.log(
      "[sync] FE-sdk latestSyncedMerkleIndex, ",
      latestSyncedMerkleIndex
    );
    return latestSyncedMerkleIndex;
  }

  async getLatestSyncedMerkleIndex(): Promise<number | undefined> {
    const client = await this.clientThunk();
    const latestSyncedMerkleIndex = await client.getLatestSyncedMerkleIndex();
    console.log(
      "[getLatestSyncedMerkleIndex] FE-SDK latestSyncedMerkleIndex",
      latestSyncedMerkleIndex
    );
    return latestSyncedMerkleIndex;
  }

  async clearSyncState(): Promise<void> {
    const client = await this.clientThunk();
    await client.clearDb();
  }

  /**
   * Retrieve a freshly randomized address from the snap.
   */
  async getRandomStealthAddress(): Promise<StealthAddress> {
    const client = await this.clientThunk();
    return client.viewer.generateRandomStealthAddress();
  }

  // ! TODO this is an atrocious signature to hand consumers
  getAvailableErc20s(): Map<string, Erc20Config> {
    return this.config.config.erc20s;
  }

  /**
   * Given an operation digest, fetches and returns the operation status, enum'd as OperationStatus.
   */
  protected async fetchBundlerOperationStatus(
    opDigest: bigint
  ): Promise<OperationStatusResponse> {
    return await retry(
      async () => {
        const res = await fetch(
          `${this.endpoints.bundlerEndpoint}/operations/${opDigest}`
        );
        return (await res.json()) as OperationStatusResponse;
      },
      {
        retries: 5, // TODO later scope: this should probably be configurable by the caller
      }
    );
  }

  private async invokeSnap<RpcMethod extends RpcRequestMethod>(
    request: Omit<RpcMethod, "return">
  ): Promise<RpcMethod["return"]> {
    console.log("[fe-sdk] invoking snap with request:", request);
    const stringifiedParams = request.params
      ? stringifyObjectValues(request.params)
      : undefined;
    const jsonRpcRequest = {
      method: "wallet_invokeSnap",
      params: {
        snapId: this._snap.snapId,
        request: {
          method: request.method,
          params: stringifiedParams,
        },
      },
    };
    console.log("[fe-sdk] jsonRpcRequest", jsonRpcRequest);
    const response = await window.ethereum.request<RpcMethod["return"]>(
      jsonRpcRequest
    );
    return response ? JSON.parse(response as unknown as string) : undefined;
  }

  private async formDepositHandlesWithTxReceipt(
    tx: ContractTransaction
  ): Promise<DepositHandleWithReceipt[]> {
    const receipt = await tx.wait();
    const events = parseEventsFromContractReceipt(
      receipt,
      (await this.depositManagerContractThunk()).interface.getEvent(
        "DepositInstantiated"
      )
    ) as DepositInstantiatedEvent[];
    return Promise.all(
      events.map(async (event) => {
        const {
          encodedAsset: _encodedAsset,
          value,
          nonce,
          depositAddr,
          gasCompensation,
          spender,
        } = event.args;

        const encodedAsset = {
          encodedAssetAddr: _encodedAsset.encodedAssetAddr.toBigInt(),
          encodedAssetId: _encodedAsset.encodedAssetId.toBigInt(),
        };
        const asset = AssetTrait.decode(encodedAsset);

        const request: DisplayDepositRequestWithMetadataAndStatus = {
          spender,
          asset: {
            assetAddr: asset.assetAddr,
            assetType: asset.assetType,
            id: BigNumber.from(asset.id),
          },
          value,
          depositAddr,
          nonce,
          gasCompensation,
          createdAtBlock: tx.blockNumber,
          onChainStatus: OnChainDepositRequestStatus.Pending,
        };
        return {
          receipt,
          // TODO restructure and flatten this logic
          handle: await this.depositAdapter.makeDepositHandle(request),
        };
      })
    );
  }
<<<<<<< HEAD

  private async makeDepositHandle(
    requestWithStatus: DisplayDepositRequestWithMetadata & {
      subgraphStatus?: GqlDepositRequestStatus;
    }
  ): Promise<DepositHandle> {
    const { subgraphStatus, ...request } = requestWithStatus;
    const depositRequestHash = hashDepositRequest(toDepositRequest(request));
    const getStatus = async () =>
      await getDepositRequestStatus(
        this.endpoints.screenerEndpoint,
        this.urqlClient,
        depositRequestHash
      );
    const currentStatus = await getDepositRequestStatus(
      this.endpoints.screenerEndpoint,
      this.urqlClient,
      depositRequestHash,
      subgraphStatus
    );
    return {
      depositRequestHash,
      request,
      currentStatus,
      getStatus,
    };
  }

  private async createOpRequest(
    params: OpRequestParams
  ): Promise<OperationHandle> {
    const chainId = BigInt((await this.provider.getNetwork()).chainId);
    const builder = newOpRequestBuilder(this.provider, chainId);
    let operationRequest: OperationRequestWithMetadata;
    let action: ActionMetadata;
    switch (params.type) {
      case "ANON_TRANSFER": {
        const { erc20Address, amount, recipientAddress } = params;

        operationRequest = await builder
          .use(Erc20Plugin)
          .erc20Transfer(erc20Address, recipientAddress, amount)
          .build();

        action = {
          type: "Action",
          actionType: "Transfer",
          recipientAddress,
          erc20Address,
          amount,
        };
        break;
      }
      case "WETH_TO_WSTETH": {
        const { wethAmount } = params;
        operationRequest = await builder
          .use(WstethAdapterPlugin)
          .convertWethToWsteth(wethAmount)
          .build();
        action = {
          type: "Action",
          actionType: "Weth To Wsteth",
          amount: wethAmount,
        };
        break;
      }
      case "WSTETH_TO_WETH": {
        const { wstethAmount, maxSlippageBps } = params;
        const tokenIn = this.wstethAddress;
        const tokenOut = this.wethAddress;

        operationRequest = await builder
          .use(UniswapV3Plugin)
          .swap(tokenIn, wstethAmount, tokenOut, maxSlippageBps)
          .build();
        action = {
          type: "Action",
          actionType: "UniswapV3 Swap",
          tokenIn,
          inAmount: wstethAmount,
          tokenOut,
        };
        break;
      }
      case "UNISWAP_V3_SWAP": {
        const { tokenIn, amountIn, tokenOut, maxSlippageBps } = params;
        operationRequest = await builder
          .use(UniswapV3Plugin)
          .swap(tokenIn, amountIn, tokenOut, maxSlippageBps)
          .build();
        action = {
          type: "Action",
          actionType: "UniswapV3 Swap",
          tokenIn,
          inAmount: amountIn,
          tokenOut,
        };
        break;
      }
    }
    return this.performOperation(operationRequest, [action]);
  }
=======
>>>>>>> ac6564cd
}
<|MERGE_RESOLUTION|>--- conflicted
+++ resolved
@@ -61,25 +61,17 @@
   WasmCanonAddrSigCheckProver,
   WasmJoinSplitProver,
 } from "@nocturne-xyz/local-prover";
-<<<<<<< HEAD
 import {
   Erc20Plugin,
   EthTransferAdapterPlugin,
   UniswapV3Plugin,
   WstethAdapterPlugin,
 } from "@nocturne-xyz/op-request-plugins";
-import {
-  OperationResult,
-  Client as UrqlClient,
-  fetchExchange,
-} from "@urql/core";
-import { Mutex } from "async-mutex";
-=======
->>>>>>> ac6564cd
 import retry from "async-retry";
 import * as JSON from "bigint-json-serialization";
 import { BigNumber, ContractTransaction, ethers } from "ethers";
 import { NocturneSdkApi, SnapStateApi } from "./api";
+import { DepositAdapter, SubgraphDepositAdapter } from "./dataFetching";
 import { SnapStateSdk } from "./metamask";
 import { GetSnapOptions } from "./metamask/types";
 import {
@@ -91,11 +83,8 @@
   Endpoints,
   GetBalanceOpts,
   NocturneSdkConfig,
-<<<<<<< HEAD
+  OnChainDepositRequestStatus,
   OpRequestParams,
-=======
-  OnChainDepositRequestStatus,
->>>>>>> ac6564cd
   OperationHandle,
   SupportedNetwork,
   SupportedProvider,
@@ -108,14 +97,6 @@
   getTokenContract,
   toDepositRequest,
 } from "./utils";
-<<<<<<< HEAD
-=======
-import {
-  Erc20Plugin,
-  EthTransferAdapterPlugin,
-} from "@nocturne-xyz/op-request-plugins";
-import { DepositAdapter, SubgraphDepositAdapter } from "./dataFetching";
->>>>>>> ac6564cd
 
 export interface NocturneSdkOptions {
   // interface for fetching deposit data from subgraph and screener
@@ -210,7 +191,12 @@
       )
     );
 
-    this.depositAdapter = options.depositAdapter ?? new SubgraphDepositAdapter(this.endpoints.subgraphEndpoint, this.endpoints.screenerEndpoint);
+    this.depositAdapter =
+      options.depositAdapter ??
+      new SubgraphDepositAdapter(
+        this.endpoints.subgraphEndpoint,
+        this.endpoints.screenerEndpoint
+      );
 
     const kv = new IdbKvStore(`nocturne-fe-sdk-${networkName}`);
     this.db = new NocturneDB(kv);
@@ -801,7 +787,8 @@
     ) {
       let count = 0;
       while (!closed && latestSyncedMerkleIndex < latestMerkleIndexOnChain) {
-        latestSyncedMerkleIndex = (await client.sync({ ...syncOpts, timing: true })) ?? 0;
+        latestSyncedMerkleIndex =
+          (await client.sync({ ...syncOpts, timing: true })) ?? 0;
 
         if (count % refetchEvery === 0) {
           latestMerkleIndexOnChain =
@@ -970,34 +957,6 @@
         };
       })
     );
-  }
-<<<<<<< HEAD
-
-  private async makeDepositHandle(
-    requestWithStatus: DisplayDepositRequestWithMetadata & {
-      subgraphStatus?: GqlDepositRequestStatus;
-    }
-  ): Promise<DepositHandle> {
-    const { subgraphStatus, ...request } = requestWithStatus;
-    const depositRequestHash = hashDepositRequest(toDepositRequest(request));
-    const getStatus = async () =>
-      await getDepositRequestStatus(
-        this.endpoints.screenerEndpoint,
-        this.urqlClient,
-        depositRequestHash
-      );
-    const currentStatus = await getDepositRequestStatus(
-      this.endpoints.screenerEndpoint,
-      this.urqlClient,
-      depositRequestHash,
-      subgraphStatus
-    );
-    return {
-      depositRequestHash,
-      request,
-      currentStatus,
-      getStatus,
-    };
   }
 
   private async createOpRequest(
@@ -1074,6 +1033,4 @@
     }
     return this.performOperation(operationRequest, [action]);
   }
-=======
->>>>>>> ac6564cd
-}
+}