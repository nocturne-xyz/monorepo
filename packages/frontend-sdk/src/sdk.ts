--- conflicted
+++ resolved
@@ -1,3 +1,4 @@
+import { NocturneConfig } from "@nocturne-xyz/config";
 import {
   DepositManager,
   DepositManager__factory,
@@ -36,12 +37,6 @@
   joinSplitPublicSignalsToArray,
   proveOperation,
   unpackFromSolidityProof,
-<<<<<<< HEAD
-=======
-  OperationStatusResponse,
-  SyncOpts,
-  ClosableAsyncIterator,
->>>>>>> 37f7a66e
 } from "@nocturne-xyz/sdk";
 import retry from "async-retry";
 import * as JSON from "bigint-json-serialization";
@@ -52,11 +47,6 @@
   getTokenContract,
   getWindowSigner,
 } from "./utils";
-<<<<<<< HEAD
-=======
-import retry from "async-retry";
->>>>>>> 37f7a66e
-import { NocturneConfig } from "@nocturne-xyz/config";
 
 const WASM_PATH = "/joinsplit.wasm";
 const ZKEY_PATH = "/joinsplit.zkey";
@@ -508,7 +498,6 @@
   /**
    * Start syncing process, returning current merkle index at tip of chain and iterator
    * returning newly synced merkle indices as syncing process occurs.
-<<<<<<< HEAD
    */
   async syncWithProgress(syncOpts: SyncOpts): Promise<SyncWithProgressOutput> {
     let latestMerkleIndexOnChain =
@@ -555,54 +544,6 @@
   /**
    * Invoke snap `syncNotes` method, returning latest synced merkle index.
    */
-=======
-   */
-  async syncWithProgress(syncOpts: SyncOpts): Promise<SyncWithProgressOutput> {
-    let latestMerkleIndexOnChain =
-      (await this.handlerContract.totalCount()).toNumber() - 1;
-    let latestSyncedMerkleIndex =
-      (await this.getLatestSyncedMerkleIndex()) ?? 0;
-
-    const NUM_REFETCHES = 5;
-    const refetchEvery = Math.floor(
-      (latestMerkleIndexOnChain - latestSyncedMerkleIndex) / NUM_REFETCHES
-    );
-
-    let closed = false;
-    const generator = async function* (sdk: NocturneFrontendSDK) {
-      let count = 0;
-      while (!closed && latestSyncedMerkleIndex < latestMerkleIndexOnChain) {
-        latestSyncedMerkleIndex = (await sdk.sync(syncOpts)) ?? 0;
-
-        if (count % refetchEvery === 0) {
-          latestMerkleIndexOnChain =
-            (await sdk.handlerContract.totalCount()).toNumber() - 1;
-        }
-        count++;
-        yield {
-          latestSyncedMerkleIndex,
-        };
-      }
-    };
-
-    const progressIter = new ClosableAsyncIterator(
-      generator(this),
-      async () => {
-        closed = true;
-      }
-    );
-
-    return {
-      latestSyncedMerkleIndex,
-      latestMerkleIndexOnChain,
-      progressIter,
-    };
-  }
-
-  /**
-   * Invoke snap `syncNotes` method, returning latest synced merkle index.
-   */
->>>>>>> 37f7a66e
   async sync(syncOpts?: SyncOpts): Promise<number | undefined> {
     const latestSyncedMerkleIndexJson = (await window.ethereum.request({
       method: "wallet_invokeSnap",
