--- conflicted
+++ resolved
@@ -31,6 +31,7 @@
   RelayRequest,
   RequestViewingKeyMethod,
   RpcRequestMethod,
+  SDKSyncAdapter,
   SignCanonAddrRegistryEntryMethod,
   SignOperationMethod,
   SignedOperation,
@@ -55,22 +56,6 @@
   stringifyObjectValues,
   thunk,
   unpackFromSolidityProof,
-<<<<<<< HEAD
-=======
-  NocturneClient,
-  RequestViewingKeyMethod,
-  NocturneViewer,
-  SparseMerkleProver,
-  NocturneDB,
-  MockEthToTokenConverter,
-  BundlerOpTracker,
-  PreSignOperation,
-  compressPoint,
-  SignCanonAddrRegistryEntryMethod,
-  packToSolidityProof,
-  OpRequestBuilder,
-  SDKSyncAdapter,
->>>>>>> 22abab87
 } from "@nocturne-xyz/core";
 import { IdbKvStore } from "@nocturne-xyz/idb-kv-store";
 import {
@@ -90,7 +75,11 @@
 import * as JSON from "bigint-json-serialization";
 import { BigNumber, ContractTransaction, ethers } from "ethers";
 import { NocturneSdkApi, SnapStateApi } from "./api";
-import { DepositAdapter, SubgraphDepositAdapter } from "./dataFetching";
+import {
+  DepositAdapter,
+  SubgraphAdapters,
+  SubgraphDepositAdapter,
+} from "./dataFetching";
 import { SnapStateSdk } from "./metamask";
 import { GetSnapOptions } from "./metamask/types";
 import {
@@ -117,16 +106,8 @@
   getTokenContract,
   toDepositRequest,
 } from "./utils";
-<<<<<<< HEAD
-=======
-import {
-  Erc20Plugin,
-  EthTransferAdapterPlugin,
-} from "@nocturne-xyz/op-request-plugins";
-import { DepositAdapter, SubgraphAdapters } from "./dataFetching";
 
 const { SubgraphSDKSyncAdapter, SubgraphDepositAdapter } = SubgraphAdapters;
->>>>>>> 22abab87
 
 export interface NocturneSdkOptions {
   // interface for fetching deposit data from subgraph and screener
@@ -247,7 +228,8 @@
         this.sdkConfig.config,
         await SparseMerkleProver.loadFromKV(kv),
         this.db,
-        options.syncAdapter ?? new SubgraphSDKSyncAdapter(this.endpoints.subgraphEndpoint),
+        options.syncAdapter ??
+          new SubgraphSDKSyncAdapter(this.endpoints.subgraphEndpoint),
         new MockEthToTokenConverter(),
         new BundlerOpTracker(this.endpoints.bundlerEndpoint)
       );
