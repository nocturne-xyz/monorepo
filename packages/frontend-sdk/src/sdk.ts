import {
  DepositManager,
  DepositManager__factory,
  Handler,
  Handler__factory,
} from "@nocturne-xyz/contracts";
import { DepositInstantiatedEvent } from "@nocturne-xyz/contracts/dist/src/DepositManager";
import { WasmJoinSplitProver } from "@nocturne-xyz/local-prover";
import {
  ActionMetadata,
  Address,
  AssetTrait,
  AssetType,
  AssetWithBalance,
  ClosableAsyncIterator,
  DepositEvent,
  DepositQuoteResponse,
  DepositRequest,
  DepositStatusResponse,
  JoinSplitProofWithPublicSignals,
  OpDigestWithMetadata,
  OperationRequestBuilder,
  OperationStatusResponse,
  ProvenOperation,
  RelayRequest,
  SignedOperation,
  StealthAddress,
  StealthAddressTrait,
  SyncOpts,
  Thunk,
  VerifyingKey,
  computeOperationDigest,
  decomposeCompressedPoint,
  encodeEncodedAssetAddrWithSignBitsPI,
  fetchDepositEvents,
  hashDepositRequest,
  joinSplitPublicSignalsToArray,
  parseEventsFromContractReceipt,
  proveOperation,
  thunk,
  unpackFromSolidityProof,
} from "@nocturne-xyz/core";
import retry from "async-retry";
import * as JSON from "bigint-json-serialization";
import { ContractTransaction, ethers } from "ethers";
import { NocturneSdkApi } from "./api";
import vkey from "../circuit-artifacts/joinsplit/joinsplitVkey.json";
import {
  DepositHandle,
  GetBalanceOpts,
  DepositHandleWithReceipt,
  NocturneSdkConfig,
  OperationHandle,
  OperationRequestWithMetadata,
  SupportedNetwork,
  SyncWithProgressOutput,
} from "./types";
import {
  FnChain,
  SNAP_ID,
  SUBGRAPH_URL,
  ValidProvider,
  getNocturneSdkConfig,
  getProvider,
  getTokenContract,
} from "./utils";

const WASM_PATH = "../circuit-artifacts/joinsplit/joinsplit.wasm";
const ZKEY_PATH = "../circuit-artifacts/joinsplit/joinsplit.zkey";

export class NocturneSdk implements NocturneSdkApi {
  protected joinSplitProver: WasmJoinSplitProver;
  protected bundlerEndpoint: string;
  protected screenerEndpoint: string;
  protected config: NocturneSdkConfig;
  protected _provider: ValidProvider | undefined;

<<<<<<< HEAD
  // Caller MUST conform to EIP-1193 spec (window.ethereum) https://eips.ethereum.org/EIPS/eip-1193
=======
  protected signerThunk: Thunk<ethers.Signer>;
  protected depositManagerContractThunk: Thunk<DepositManager>;
  protected handlerContractThunk: Thunk<Handler>;

>>>>>>> abac0374
  constructor(
    networkName: SupportedNetwork = "mainnet",
    provider?: ValidProvider
  ) {
    const config = getNocturneSdkConfig(networkName);
    this.joinSplitProver = new WasmJoinSplitProver(
      WASM_PATH,
      ZKEY_PATH,
      vkey as VerifyingKey
    );
    this.bundlerEndpoint = config.endpoints.bundlerEndpoint;
    this.screenerEndpoint = config.endpoints.screenerEndpoint;
    this.config = config;
<<<<<<< HEAD
    this._provider = provider;
  }
  protected get provider(): ValidProvider {
    // we cannot directly assign provider from constructor, as window is not defined at compile-time, so would fail for callers
    if (typeof window === "undefined") {
      throw new Error(
        "NocturneSdk must be instantiated in a browser environment"
      );
    }
    return this._provider ?? getProvider();
  }
=======
    this.provider = provider || getProvider();
>>>>>>> abac0374

    this.signerThunk = thunk(() => this.getWindowSigner());
    this.depositManagerContractThunk = thunk(async () =>
      DepositManager__factory.connect(
        this.config.config.depositManagerAddress(),
        await this.signerThunk()
      )
    );
<<<<<<< HEAD
  }
  protected handlerContract(
    signerOrProvider: ethers.Signer | ValidProvider
  ): Handler {
    return Handler__factory.connect(
      this.config.network.handlerAddress(),
      signerOrProvider
=======
    this.handlerContractThunk = thunk(async () =>
      Handler__factory.connect(
        this.config.config.handlerAddress(),
        await this.signerThunk()
      )
>>>>>>> abac0374
    );
  }

  protected async getWindowSigner(): Promise<ethers.Signer> {
    await this.provider.send("eth_requestAccounts", []);
    return this.provider.getSigner();
  }

  /**
   * Call `depositManager.instantiateErc20MultiDeposit` given the provided
   * `erc20Address`, `valuse`, and `gasCompPerDeposit`.
   *
   * @param values Asset amounts
   * @param gasCompensationPerDeposit Gas compensation per deposit
   */
  async initiateEthDeposits(
    values: bigint[],
    gasCompensationPerDeposit: bigint
  ): Promise<DepositHandleWithReceipt[]> {
    const signer = await this.getWindowSigner();

    const ethToWrap = values.reduce((acc, val) => acc + val, 0n);
    const gasCompRequired = gasCompensationPerDeposit * BigInt(values.length);
    const totalValue = ethToWrap + gasCompRequired;

    const signerBalance = (await signer.getBalance()).toBigInt();
    if (signerBalance < totalValue) {
      throw new Error(
        `signer does not have enough balance for gas comp + eth to wrap. balance: ${signerBalance}. gasComp required: ${gasCompRequired}. eth to wrap: ${ethToWrap}`
      );
    }

    const depositAddr = StealthAddressTrait.compress(
      await this.getRandomStealthAddress()
    );
    const tx = await (
      await this.depositManagerContractThunk()
    ).instantiateETHMultiDeposit(values, depositAddr, { value: totalValue });
<<<<<<< HEAD
    const erc20s = this.config.network.erc20s;
=======
    const erc20s = this.config.config.erc20s;
>>>>>>> abac0374
    const wethAddress = erc20s.get("weth")?.address;
    if (!wethAddress) {
      throw new Error("WETH address not found in Nocturne config");
    }
    return this.formDepositHandlesWithTxReceipt(tx);
  }

  async getAllDeposits(): Promise<DepositHandle[]> {
    // TODO
    throw new Error("Not yet implemented!");
  }

  async initiateErc20Deposits(
    erc20Address: Address,
    values: bigint[],
    gasCompensationPerDeposit: bigint
  ): Promise<DepositHandleWithReceipt[]> {
    const signer = await this.getWindowSigner();
    const gasCompRequired = gasCompensationPerDeposit * BigInt(values.length);

    const signerBalance = (await signer.getBalance()).toBigInt();
    if (signerBalance < gasCompRequired) {
      throw new Error(
        `signer does not have enough balance for gas comp. balance: ${signerBalance}. gasComp required: ${gasCompRequired}`
      );
    }

    const depositAmount = values.reduce((acc, val) => acc + val, 0n);
    const totalValue = depositAmount + gasCompRequired;

    const erc20Contract = getTokenContract(
      AssetType.ERC20,
      erc20Address,
      signer
    );
    const depositManagerContract = await this.depositManagerContractThunk();
    await erc20Contract.approve(depositManagerContract.address, totalValue);

    const depositAddr = StealthAddressTrait.compress(
      await this.getRandomStealthAddress()
    );
    const tx = await depositManagerContract.instantiateErc20MultiDeposit(
      erc20Address,
      values,
      depositAddr
    );
    return this.formDepositHandlesWithTxReceipt(tx);
  }

  /**
   * Format and submit a `ProvenOperation` to transfer funds out of Nocturne to a specified recipient address.
   * @param erc20Address Asset address
   * @param amount Asset amount
   * @param recipientAddress Recipient address
   */
  async anonTransferErc20(
    erc20Address: Address,
    amount: bigint,
    recipientAddress: Address
  ): Promise<OperationHandle> {
    const signer = await this.getWindowSigner();
    const provider = signer.provider;

    if (!provider) {
      throw new Error("Signer is not connected");
    }

    const erc20Contract = getTokenContract(
      AssetType.ERC20,
      erc20Address,
      provider
    );

    const encodedFunction = erc20Contract.interface.encodeFunctionData(
      "transfer",
      [recipientAddress, amount]
    );

    const encodedErc20 = AssetTrait.erc20AddressToAsset(erc20Address);

    const operationRequest = new OperationRequestBuilder()
      .unwrap(encodedErc20, amount)
      .action(erc20Address, encodedFunction)
      .maxNumRefunds(1n)
      .gas({ executionGasLimit: 500_000n })
      .build();

    const action: ActionMetadata = {
      type: "Transfer",
      recipientAddress,
      erc20Address,
      amount,
    };
    const provenOperation = await this.signAndProveOperation({
      request: operationRequest,
      metadata: { action },
    });
    const opHandleWithoutMetadata = this.submitOperation(provenOperation);
    return {
      ...opHandleWithoutMetadata,
      metadata: { action },
    };
  }

  /**
   * Initiates a deposit retrieval from the deposit manager contract.
   */
  async retrievePendingDeposit(
    req: DepositRequest
  ): Promise<ContractTransaction> {
    const signer = await this.getWindowSigner();
    const signerAddress = await signer.getAddress();
    if (signerAddress.toLowerCase() !== req.spender.toLowerCase()) {
      throw new Error("Spender and signer addresses do not match");
    }
    const depositManagerContract = await this.depositManagerContractThunk();
    const isOutstandingDeposit =
      await depositManagerContract._outstandingDepositHashes(
        hashDepositRequest(req)
      );
    if (!isOutstandingDeposit) {
      throw new Error("Deposit request does not exist");
    }
    return depositManagerContract.retrieveDeposit(req);
  }
  /**
   * Fetch status of existing deposit request given its hash.
   *
   * @param depositHash Deposit hash
   */
  async fetchDepositRequestStatus(
    depositHash: string
  ): Promise<DepositStatusResponse> {
    return await retry(
      async () => {
        const res = await fetch(
          `${this.screenerEndpoint}/status/${depositHash}`
        );
        return (await res.json()) as DepositStatusResponse;
      },
      {
        retries: 5,
      }
    );
  }

  async getErc20DepositQuote(
    erc20Address: Address,
    totalValue: bigint
  ): Promise<DepositQuoteResponse> {
    const signer = await this.getWindowSigner();
    const spender = await signer.getAddress();

    return await retry(
      async () => {
        const res = await fetch(`${this.screenerEndpoint}/quote`, {
          method: "POST",
          headers: {
            "Content-Type": "application/json",
          },
          body: JSON.stringify({
            spender,
            assetAddr: erc20Address,
            value: totalValue,
          }),
        });
        return (await res.json()) as DepositQuoteResponse;
      },
      {
        retries: 5,
      }
    );
  }

  /**
   * Retrieve a `SignedOperation` from the snap given an `OperationRequest`.
   * This includes all joinsplit tx inputs.
   *
   * @param operationRequest Operation request
   */
  async signOperationRequest(
    operationRequest: OperationRequestWithMetadata
  ): Promise<SignedOperation> {
    console.log("[fe-sdk] metadata:", operationRequest.metadata);
    const json = await this.invokeSnap({
      method: "nocturne_signOperation",
      params: {
        operationRequest: JSON.stringify(operationRequest.request),
        opMetadata: JSON.stringify(operationRequest.metadata),
      },
    });
    const op = JSON.parse(json) as SignedOperation;
    console.log("SignedOperation:", op);
    return op;
  }

  async proveOperation(op: SignedOperation): Promise<ProvenOperation> {
    return await proveOperation(this.joinSplitProver, op);
  }

  async verifyProvenOperation(operation: ProvenOperation): Promise<boolean> {
    console.log("ProvenOperation:", operation);
    const opDigest = computeOperationDigest(operation);

    const proofsWithPublicInputs: JoinSplitProofWithPublicSignals[] =
      operation.joinSplits.map((joinSplit) => {
        const c1 = joinSplit.encSenderCanonAddrC1;
        const c2 = joinSplit.encSenderCanonAddrC2;
        const encSenderCanonAddr = { c1, c2 };
        const encodedAssetAddrWithSignBits =
          encodeEncodedAssetAddrWithSignBitsPI(
            joinSplit.encodedAsset.encodedAssetAddr,
            encSenderCanonAddr
          );

        const [, encSenderCanonAddrC1Y] = decomposeCompressedPoint(c1);
        const [, encSenderCanonAddrC2Y] = decomposeCompressedPoint(c1);

        const publicSignals = joinSplitPublicSignalsToArray({
          newNoteACommitment: joinSplit.newNoteACommitment,
          newNoteBCommitment: joinSplit.newNoteBCommitment,
          commitmentTreeRoot: joinSplit.commitmentTreeRoot,
          publicSpend: joinSplit.publicSpend,
          nullifierA: joinSplit.nullifierA,
          nullifierB: joinSplit.nullifierB,
          opDigest,
          encodedAssetAddrWithSignBits,
          encodedAssetId: joinSplit.encodedAsset.encodedAssetId,
          encSenderCanonAddrC1Y,
          encSenderCanonAddrC2Y,
        });

        const proof = unpackFromSolidityProof(joinSplit.proof);

        return { proof, publicSignals };
      });

    const results = await Promise.all(
      proofsWithPublicInputs.map(async (proofWithPis) => {
        return await this.joinSplitProver.verifyJoinSplitProof(proofWithPis);
      })
    );

    return results.every((result) => result);
  }

  async submitOperation(operation: ProvenOperation): Promise<OperationHandle> {
    const opDigest = (await retry(
      async () => {
        const res = await fetch(`${this.bundlerEndpoint}/relay`, {
          method: "POST",
          headers: {
            "Content-Type": "application/json",
          },
          body: JSON.stringify({ operation } as RelayRequest),
        });

        const resJSON = await res.json();
        if (!res.ok) {
          throw new Error(
            `failed to submit proven operation to bundler: ${JSON.stringify(
              resJSON
            )}`
          );
        }

        return resJSON.id;
      },
      {
        retries: 5,
      }
    )) as string;
    const digest = BigInt(opDigest);
    return {
      digest,
      getStatus: () => this.fetchBundlerOperationStatus(digest),
      metadata: undefined,
    };
  }

  async signAndProveOperation(
    operationRequest: OperationRequestWithMetadata
  ): Promise<ProvenOperation> {
    const op = await this.signOperationRequest(operationRequest);

    return await this.proveOperation(op);
  }

  /**
   * Return a list of snap's assets (address & id) along with its given balance.
   * if includeUncommitted is defined and true, then the method include notes that are not yet committed to the commitment tree
   * if ignoreOptimisticNFs is defined and true, then the method will include notes that have been used by the SDK, but may not have been nullified on-chain yet
   * if both are undefined, then the method will only return notes that have been committed to the commitment tree and have not been used by the SDK yet
   */
  async getAllBalances(opts?: GetBalanceOpts): Promise<AssetWithBalance[]> {
    console.log("[fe-sdk] getAllBalances with params:", opts);
    const json = await this.invokeSnap({
      method: "nocturne_getAllBalances",
      params: opts,
    });

    return JSON.parse(json) as AssetWithBalance[];
  }

  async getBalanceForAsset(
    erc20Address: Address,
    opts?: GetBalanceOpts
  ): Promise<AssetWithBalance> {
    const asset = AssetTrait.erc20AddressToAsset(erc20Address);
    const json = await this.invokeSnap({
      method: "nocturne_getBalanceForAsset",
      params: {
        asset,
        opts,
      },
    });
    if (json === undefined) {
      throw new Error("Balance for asset does not exist");
    }
    return JSON.parse(json) as AssetWithBalance;
  }

  async getInFlightOperations(): Promise<OperationHandle[]> {
    const json = await this.invokeSnap({
      method: "nocturne_getInFlightOperations",
    });
    const operationHandles = (JSON.parse(json) as OpDigestWithMetadata[]).map(
      ({ opDigest: digest, metadata }) => {
        return {
          digest,
          metadata,
          getStatus: () => this.fetchBundlerOperationStatus(digest),
        };
      }
    );
    return operationHandles;
  }

  /**
   * Start syncing process, returning current merkle index at tip of chain and iterator
   * returning newly synced merkle indices as syncing process occurs.
   */
  async syncWithProgress(syncOpts: SyncOpts): Promise<SyncWithProgressOutput> {
    const handlerContract = await this.handlerContractThunk();
    let latestMerkleIndexOnChain =
      (await handlerContract.totalCount()).toNumber() - 1;
    let latestSyncedMerkleIndex =
      (await this.getLatestSyncedMerkleIndex()) ?? 0;

    const NUM_REFETCHES = 5;
    const refetchEvery = Math.floor(
      (latestMerkleIndexOnChain - latestSyncedMerkleIndex) / NUM_REFETCHES
    );

    let closed = false;
    const generator = async function* (sdk: NocturneSdk) {
      let count = 0;
      while (!closed && latestSyncedMerkleIndex < latestMerkleIndexOnChain) {
        latestSyncedMerkleIndex = (await sdk.sync(syncOpts)) ?? 0;

        if (count % refetchEvery === 0) {
          latestMerkleIndexOnChain =
            (await (await sdk.handlerContractThunk()).totalCount()).toNumber() -
            1;
        }
        count++;
        yield {
          latestSyncedMerkleIndex,
        };
      }
    };

    const progressIter = new ClosableAsyncIterator(
      generator(this),
      async () => {
        closed = true;
      }
    );

    return {
      latestSyncedMerkleIndex,
      latestMerkleIndexOnChain,
      progressIter,
    };
  }

  /**
   * Invoke snap `syncNotes` method, returning latest synced merkle index.
   */
  async sync(syncOpts?: SyncOpts): Promise<number | undefined> {
    const latestSyncedMerkleIndexJson = await this.invokeSnap({
      method: "nocturne_sync",
      params: {
        syncOpts: syncOpts ? JSON.stringify(syncOpts) : undefined,
      },
    });

    const latestSyncedMerkleIndex = latestSyncedMerkleIndexJson
      ? JSON.parse(latestSyncedMerkleIndexJson)
      : undefined;

    console.log(
      "[sync] FE-SDK latestSyncedMerkleIndex",
      latestSyncedMerkleIndex
    );
    return latestSyncedMerkleIndex;
  }

  async getLatestSyncedMerkleIndex(): Promise<number | undefined> {
    const latestSyncedMerkleIndexJson = await this.invokeSnap({
      method: "nocturne_getLatestSyncedMerkleIndex",
    });

    const latestSyncedMerkleIndex = latestSyncedMerkleIndexJson
      ? JSON.parse(latestSyncedMerkleIndexJson)
      : undefined;

    console.log(
      "[getLatestSyncedMerkleIndex] FE-SDK latestSyncedMerkleIndex",
      latestSyncedMerkleIndex
    );
    return latestSyncedMerkleIndex;
  }

  /**
   * Retrieve a freshly randomized address from the snap.
   */
  async getRandomStealthAddress(): Promise<StealthAddress> {
    const json = await this.invokeSnap({
      method: "nocturne_getRandomizedAddr",
    });

    return JSON.parse(json) as StealthAddress;
  }

  /**
   * Query subgraph for all spender's deposits
   */
  async fetchAllDeposits(): Promise<DepositEvent[]> {
    const withEntityIndices = await fetchDepositEvents(SUBGRAPH_URL, {
      spender: await (await this.getWindowSigner()).getAddress(),
    });

    return withEntityIndices.map((e) => e.inner);
  }

  /**
   * Given an operation digest, fetches and returns the operation status, enum'd as OperationStatus.
   */
  protected async fetchBundlerOperationStatus(
    opDigest: bigint
  ): Promise<OperationStatusResponse> {
    return await retry(
      async () => {
        const res = await fetch(
          `${this.bundlerEndpoint}/operations/${opDigest}`
        );
        return (await res.json()) as OperationStatusResponse;
      },
      {
        retries: 5, // TODO later scope: this should probably be configurable by the caller
      }
    );
  }

  private async invokeSnap(request: {
    method: string;
    params?: object;
  }): Promise<string> {
    return (await window.ethereum.request({
      method: "wallet_invokeSnap",
      params: {
        snapId: SNAP_ID,
        request,
      },
    })) as string;
  }
<<<<<<< HEAD
  private formInitiateDepositResult(
    spender: string,
    tx: ContractTransaction,
    depositValue: bigint,
    depositAddr: CompressedStealthAddress,
    assetAddr: string,
    gasCompensation: bigint
  ): InitiateDepositResult {
    const depositRequest: DepositRequest = {
      spender,
      encodedAsset: new FnChain(assetAddr)
        .map(AssetTrait.erc20AddressToAsset)
        .map(AssetTrait.encode).value,
      value: depositValue,
      depositAddr,
      nonce: BigInt(tx.nonce), // ! TODO confirm the nonce should be from tx
      gasCompensation,
    };
    const depositRequestHash = hashDepositRequest(depositRequest);
    const getStatus = async () =>
      this.fetchDepositRequestStatus(depositRequestHash);

    const handle = {
      depositRequestHash,
      request: depositRequest,
      getStatus,
    };
=======
>>>>>>> abac0374

  private async formDepositHandlesWithTxReceipt(
    tx: ContractTransaction
  ): Promise<DepositHandleWithReceipt[]> {
    const receipt = await tx.wait();
    const events = parseEventsFromContractReceipt(
      receipt,
      (await this.depositManagerContractThunk()).interface.getEvent(
        "DepositInstantiated"
      )
    ) as DepositInstantiatedEvent[];
    return events.map((event) => {
      const {
        encodedAsset,
        value,
        nonce,
        depositAddr,
        gasCompensation,
        spender,
      } = event.args;

      const request: DepositRequest = {
        spender: spender,
        encodedAsset: {
          encodedAssetAddr: encodedAsset.encodedAssetAddr.toBigInt(),
          encodedAssetId: encodedAsset.encodedAssetId.toBigInt(),
        },
        value: value.toBigInt(),
        depositAddr: {
          h1: depositAddr.h1.toBigInt(),
          h2: depositAddr.h2.toBigInt(),
        },
        nonce: nonce.toBigInt(),
        gasCompensation: gasCompensation.toBigInt(),
      };

      const depositRequestHash = hashDepositRequest(request);
      const getStatus = async () =>
        this.fetchDepositRequestStatus(depositRequestHash);

      const handle = {
        depositRequestHash,
        request,
        getStatus,
      };

      return {
        receipt,
        handle,
      };
    });
  }
}<|MERGE_RESOLUTION|>--- conflicted
+++ resolved
@@ -5,7 +5,6 @@
   Handler__factory,
 } from "@nocturne-xyz/contracts";
 import { DepositInstantiatedEvent } from "@nocturne-xyz/contracts/dist/src/DepositManager";
-import { WasmJoinSplitProver } from "@nocturne-xyz/local-prover";
 import {
   ActionMetadata,
   Address,
@@ -40,15 +39,16 @@
   thunk,
   unpackFromSolidityProof,
 } from "@nocturne-xyz/core";
+import { WasmJoinSplitProver } from "@nocturne-xyz/local-prover";
 import retry from "async-retry";
 import * as JSON from "bigint-json-serialization";
 import { ContractTransaction, ethers } from "ethers";
+import vkey from "../circuit-artifacts/joinsplit/joinsplitVkey.json";
 import { NocturneSdkApi } from "./api";
-import vkey from "../circuit-artifacts/joinsplit/joinsplitVkey.json";
 import {
   DepositHandle,
+  DepositHandleWithReceipt,
   GetBalanceOpts,
-  DepositHandleWithReceipt,
   NocturneSdkConfig,
   OperationHandle,
   OperationRequestWithMetadata,
@@ -56,7 +56,6 @@
   SyncWithProgressOutput,
 } from "./types";
 import {
-  FnChain,
   SNAP_ID,
   SUBGRAPH_URL,
   ValidProvider,
@@ -75,14 +74,10 @@
   protected config: NocturneSdkConfig;
   protected _provider: ValidProvider | undefined;
 
-<<<<<<< HEAD
-  // Caller MUST conform to EIP-1193 spec (window.ethereum) https://eips.ethereum.org/EIPS/eip-1193
-=======
   protected signerThunk: Thunk<ethers.Signer>;
   protected depositManagerContractThunk: Thunk<DepositManager>;
   protected handlerContractThunk: Thunk<Handler>;
 
->>>>>>> abac0374
   constructor(
     networkName: SupportedNetwork = "mainnet",
     provider?: ValidProvider
@@ -96,9 +91,23 @@
     this.bundlerEndpoint = config.endpoints.bundlerEndpoint;
     this.screenerEndpoint = config.endpoints.screenerEndpoint;
     this.config = config;
-<<<<<<< HEAD
     this._provider = provider;
-  }
+
+    this.signerThunk = thunk(() => this.getWindowSigner());
+    this.depositManagerContractThunk = thunk(async () =>
+      DepositManager__factory.connect(
+        this.config.config.depositManagerAddress(),
+        await this.signerThunk()
+      )
+    );
+    this.handlerContractThunk = thunk(async () =>
+      Handler__factory.connect(
+        this.config.config.handlerAddress(),
+        await this.signerThunk()
+      )
+    );
+  }
+
   protected get provider(): ValidProvider {
     // we cannot directly assign provider from constructor, as window is not defined at compile-time, so would fail for callers
     if (typeof window === "undefined") {
@@ -108,34 +117,6 @@
     }
     return this._provider ?? getProvider();
   }
-=======
-    this.provider = provider || getProvider();
->>>>>>> abac0374
-
-    this.signerThunk = thunk(() => this.getWindowSigner());
-    this.depositManagerContractThunk = thunk(async () =>
-      DepositManager__factory.connect(
-        this.config.config.depositManagerAddress(),
-        await this.signerThunk()
-      )
-    );
-<<<<<<< HEAD
-  }
-  protected handlerContract(
-    signerOrProvider: ethers.Signer | ValidProvider
-  ): Handler {
-    return Handler__factory.connect(
-      this.config.network.handlerAddress(),
-      signerOrProvider
-=======
-    this.handlerContractThunk = thunk(async () =>
-      Handler__factory.connect(
-        this.config.config.handlerAddress(),
-        await this.signerThunk()
-      )
->>>>>>> abac0374
-    );
-  }
 
   protected async getWindowSigner(): Promise<ethers.Signer> {
     await this.provider.send("eth_requestAccounts", []);
@@ -172,11 +153,7 @@
     const tx = await (
       await this.depositManagerContractThunk()
     ).instantiateETHMultiDeposit(values, depositAddr, { value: totalValue });
-<<<<<<< HEAD
-    const erc20s = this.config.network.erc20s;
-=======
     const erc20s = this.config.config.erc20s;
->>>>>>> abac0374
     const wethAddress = erc20s.get("weth")?.address;
     if (!wethAddress) {
       throw new Error("WETH address not found in Nocturne config");
@@ -654,36 +631,6 @@
       },
     })) as string;
   }
-<<<<<<< HEAD
-  private formInitiateDepositResult(
-    spender: string,
-    tx: ContractTransaction,
-    depositValue: bigint,
-    depositAddr: CompressedStealthAddress,
-    assetAddr: string,
-    gasCompensation: bigint
-  ): InitiateDepositResult {
-    const depositRequest: DepositRequest = {
-      spender,
-      encodedAsset: new FnChain(assetAddr)
-        .map(AssetTrait.erc20AddressToAsset)
-        .map(AssetTrait.encode).value,
-      value: depositValue,
-      depositAddr,
-      nonce: BigInt(tx.nonce), // ! TODO confirm the nonce should be from tx
-      gasCompensation,
-    };
-    const depositRequestHash = hashDepositRequest(depositRequest);
-    const getStatus = async () =>
-      this.fetchDepositRequestStatus(depositRequestHash);
-
-    const handle = {
-      depositRequestHash,
-      request: depositRequest,
-      getStatus,
-    };
-=======
->>>>>>> abac0374
 
   private async formDepositHandlesWithTxReceipt(
     tx: ContractTransaction
