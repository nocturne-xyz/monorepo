--- conflicted
+++ resolved
@@ -29,11 +29,7 @@
     "@nocturne-xyz/config": "1.0.15-testnet",
     "@nocturne-xyz/contracts": "1.0.33-testnet",
     "@nocturne-xyz/offchain-utils": "0.1.10",
-<<<<<<< HEAD
-    "@nocturne-xyz/sdk": "1.0.169-testnet",
-=======
     "@nocturne-xyz/sdk": "1.0.174-testnet",
->>>>>>> 37f7a66e
     "@nocturne-xyz/tx-manager": "1.0.1-alpha",
     "async-mutex": "^0.4.0",
     "async-retry": "^1.3.3",
