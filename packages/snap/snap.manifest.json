{
  "version": "1.0.4-alpha",
  "description": "Nocturne Snap",
  "proposedName": "Nocturne Snap",
  "source": {
<<<<<<< HEAD
    "shasum": "Z1/i2GPLSuA4KmUWhr0jNXzJmJpNWdwNnXZdRGxFe9k=",
=======
    "shasum": "2P1HoQTY2DkAbbsFLGidO6UaA0LycKqwmqASBn9CRYI=",
>>>>>>> b3174bb9
    "location": {
      "npm": {
        "filePath": "dist/bundle.js",
        "iconPath": "images/icon.svg",
        "packageName": "@nocturne-xyz/snap",
        "registry": "https://registry.npmjs.org/"
      }
    }
  },
  "initialPermissions": {
    "endowment:rpc": {
      "dapps": true
    },
    "snap_dialog": {},
    "endowment:network-access": {},
    "endowment:long-running": {},
    "snap_manageState": {},
    "snap_getBip44Entropy": [
      {
        "coinType": 6789
      }
    ]
  },
  "manifestVersion": "0.1"
}<|MERGE_RESOLUTION|>--- conflicted
+++ resolved
@@ -3,11 +3,7 @@
   "description": "Nocturne Snap",
   "proposedName": "Nocturne Snap",
   "source": {
-<<<<<<< HEAD
-    "shasum": "Z1/i2GPLSuA4KmUWhr0jNXzJmJpNWdwNnXZdRGxFe9k=",
-=======
     "shasum": "2P1HoQTY2DkAbbsFLGidO6UaA0LycKqwmqASBn9CRYI=",
->>>>>>> b3174bb9
     "location": {
       "npm": {
         "filePath": "dist/bundle.js",
