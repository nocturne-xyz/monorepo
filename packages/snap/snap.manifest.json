--- conflicted
+++ resolved
@@ -3,11 +3,7 @@
   "description": "Nocturne Snap",
   "proposedName": "Nocturne Snap",
   "source": {
-<<<<<<< HEAD
-    "shasum": "6+530LV3t/9WMqBduo7Jd7o5eUeoj1u2d/k3Dy19XPQ=",
-=======
     "shasum": "kKQ0tIgFQN6AHevc+ncPtORtYkmX1pzzTsyRY3aS+oo=",
->>>>>>> d1375a97
     "location": {
       "npm": {
         "filePath": "dist/bundle.js",
