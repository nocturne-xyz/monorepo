{
  "version": "1.0.13-testnet",
  "description": "Nocturne Snap",
  "proposedName": "Nocturne Snap",
  "source": {
<<<<<<< HEAD
    "shasum": "Rypg8jJ1voy7UwMb0zJevCHE72ND4SWxbKrY+XmG69M=",
=======
    "shasum": "4so6wsc8uCE77V9n2ZZtZdyFlDPRllpdPUvh5xe9hNs=",
>>>>>>> 37f7a66e
    "location": {
      "npm": {
        "filePath": "dist/bundle.js",
        "iconPath": "images/icon.svg",
        "packageName": "@nocturne-xyz/snap",
        "registry": "https://registry.npmjs.org/"
      }
    }
  },
  "initialPermissions": {
    "endowment:rpc": {
      "dapps": true
    },
    "snap_dialog": {},
    "endowment:network-access": {},
    "endowment:long-running": {},
    "snap_manageState": {},
    "snap_getBip44Entropy": [
      {
        "coinType": 6789
      }
    ]
  },
  "manifestVersion": "0.1"
}<|MERGE_RESOLUTION|>--- conflicted
+++ resolved
@@ -3,11 +3,7 @@
   "description": "Nocturne Snap",
   "proposedName": "Nocturne Snap",
   "source": {
-<<<<<<< HEAD
-    "shasum": "Rypg8jJ1voy7UwMb0zJevCHE72ND4SWxbKrY+XmG69M=",
-=======
     "shasum": "4so6wsc8uCE77V9n2ZZtZdyFlDPRllpdPUvh5xe9hNs=",
->>>>>>> 37f7a66e
     "location": {
       "npm": {
         "filePath": "dist/bundle.js",
