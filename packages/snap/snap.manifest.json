{
  "version": "1.0.16-testnet",
  "description": "Nocturne Snap",
  "proposedName": "Nocturne Snap",
  "source": {
<<<<<<< HEAD
    "shasum": "eG3KUTSH05Ow7AlC4IpduAnGHcZI4qpygTZbfMR39Vs=",
=======
    "shasum": "ypIDRqiOnxH0M6xzFyPl+6U6+Jum04gtdCMMOusJXGw=",
>>>>>>> 13b47ee5
    "location": {
      "npm": {
        "filePath": "dist/bundle.js",
        "iconPath": "images/icon.svg",
        "packageName": "@nocturne-xyz/snap",
        "registry": "https://registry.npmjs.org/"
      }
    }
  },
  "initialPermissions": {
    "endowment:rpc": {
      "dapps": true
    },
    "snap_dialog": {},
    "endowment:network-access": {},
    "endowment:long-running": {},
    "snap_manageState": {},
    "snap_getBip44Entropy": [
      {
        "coinType": 6789
      }
    ]
  },
  "manifestVersion": "0.1"
}<|MERGE_RESOLUTION|>--- conflicted
+++ resolved
@@ -3,11 +3,7 @@
   "description": "Nocturne Snap",
   "proposedName": "Nocturne Snap",
   "source": {
-<<<<<<< HEAD
-    "shasum": "eG3KUTSH05Ow7AlC4IpduAnGHcZI4qpygTZbfMR39Vs=",
-=======
     "shasum": "ypIDRqiOnxH0M6xzFyPl+6U6+Jum04gtdCMMOusJXGw=",
->>>>>>> 13b47ee5
     "location": {
       "npm": {
         "filePath": "dist/bundle.js",
