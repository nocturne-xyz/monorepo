{
  "name": "@nocturne-xyz/op-request-plugins",
<<<<<<< HEAD
  "version": "1.0.2",
=======
  "version": "2.0.0",
>>>>>>> c717e4d9
  "license": "MIT",
  "main": "dist/index.js",
  "types": "dist/index.d.ts",
  "files": [
    "dist/**/*",
    "src/**/*"
  ],
  "scripts": {
    "build": "yarn clean; tsc --build",
    "check": "tsc --noEmit",
    "clean": "rm -rf .turbo dist",
    "lint": "eslint --fix src --ext .ts",
    "prettier:check": "prettier --check ./src ./test",
    "prettier:write": "prettier --write ./src ./test",
    "publish": "yarn build; yarn npm publish --access public",
    "test:unit": "mocha --require ts-node/register test/** --timeout 45000 --exit"
  },
  "dependencies": {
    "@nocturne-xyz/client": "workspace:^",
    "@nocturne-xyz/config": "workspace:^",
    "@nocturne-xyz/contracts": "workspace:^",
    "@nocturne-xyz/core": "workspace:^",
    "@types/randombytes": "^2.0.0",
    "@uniswap/sdk-core": "^4.0.3",
    "@uniswap/smart-order-router": "^3.15.0",
    "@uniswap/v3-sdk": "^3.10.0",
    "big-integer": "^1.6.42",
    "bigint-json-serialization": "^1.0.1",
    "ethers": "^5.7.2",
    "js-sha256": "^0.9.0",
    "jsbi": "^3.1.4",
    "randombytes": "^2.1.0",
    "winston": "^3.9.0"
  },
  "devDependencies": {
    "@types/async-retry": "^1.4.5",
    "@types/bn.js": "^5.1.1",
    "@types/bunyan": "^1.8.8",
    "@types/chai": "^4.3.3",
    "@types/chai-as-promised": "^7.1.5",
    "@types/mocha": "^10.0.0",
    "@types/node": "^18.8.0",
    "@types/sinon": "^10.0.13",
    "@types/sinon-chai": "^3.2.9",
    "@typescript-eslint/eslint-plugin": "^5.20.0",
    "@typescript-eslint/parser": "^5.20.0",
    "chai": "^4.3.6",
    "chai-as-promised": "^7.1.1",
    "eslint": "^7.32.0",
    "eslint-config-prettier": "^8.8.0",
    "mocha": "^10.1.0",
    "prettier": "^2.8.8",
    "sinon": "^15.0.1",
    "sinon-chai": "^3.7.0",
    "ts-node": "^10.9.1",
    "typescript": "^4.8.4"
  },
  "engines": {
    "node": ">=18"
  }
}<|MERGE_RESOLUTION|>--- conflicted
+++ resolved
@@ -1,10 +1,6 @@
 {
   "name": "@nocturne-xyz/op-request-plugins",
-<<<<<<< HEAD
-  "version": "1.0.2",
-=======
   "version": "2.0.0",
->>>>>>> c717e4d9
   "license": "MIT",
   "main": "dist/index.js",
   "types": "dist/index.d.ts",
