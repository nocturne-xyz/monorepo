import {
  AssetTrait,
  AssetType,
  DepositRequest,
  hashDepositRequest,
<<<<<<< HEAD
} from "@nocturne-xyz/core";
import { ERC20_ID } from "@nocturne-xyz/core/dist/src/primitives/asset";
=======
  ERC20_ID,
} from "@nocturne-xyz/core";
>>>>>>> 735f7093
import { ethers, Wallet } from "ethers";
import { EIP712Domain, signDepositRequest } from "../src";
import findWorkspaceRoot from "find-yarn-workspace-root";
import * as path from "path";
import * as fs from "fs";
import {
  DEPOSIT_MANAGER_CONTRACT_NAME,
  DEPOSIT_MANAGER_CONTRACT_VERSION,
  DEPOSIT_REQUEST_TYPES,
} from "../src/typedData/constants";

const ROOT_DIR = findWorkspaceRoot()!;
const SIGNED_DEPOSIT_REQ_FIXTURE_PATH = path.join(
  ROOT_DIR,
  "fixtures/signedDepositRequest.json"
);

const writeToFixture = process.argv[2] == "--writeFixture";

function toObject(obj: any) {
  return JSON.parse(
    JSON.stringify(obj, (key, value) =>
      typeof value === "bigint" ? value.toString() : value
    )
  );
}

(async () => {
  const signer = new Wallet(
    "0x0000000000000000000000000000000000000000000000000000000000000001"
  );

  const depositManagerAddress = "0x1111111111111111111111111111111111111111";
  const chainId = 123n;
  const domain: EIP712Domain = {
    name: DEPOSIT_MANAGER_CONTRACT_NAME,
    version: DEPOSIT_MANAGER_CONTRACT_VERSION,
    chainId,
    verifyingContract: depositManagerAddress,
  };

  const encodedAsset = AssetTrait.encode({
    assetType: AssetType.ERC20,
    assetAddr: "0x0000000000000000000000000000000000000123",
    id: ERC20_ID,
  });

  const depositRequest: DepositRequest = {
    spender: await signer.getAddress(),
    encodedAsset,
    value: 1000n,
    depositAddr: {
      h1: 1n,
      h2: 2n,
    },
    nonce: 0n,
    gasCompensation: 50n,
  };

  const signature = await signDepositRequest(signer, domain, depositRequest);
  const hash = hashDepositRequest(depositRequest);

  console.log("sig", signature);

  const { r, s, v } = ethers.utils.splitSignature(signature);

  console.log("rsv", [r, s, v]);

  const expectedSignerAddress = await signer.getAddress();
  const recoveredAddress = ethers.utils.verifyTypedData(
    domain,
    DEPOSIT_REQUEST_TYPES,
    depositRequest,
    signature
  );
  console.log("recovered:", recoveredAddress);
  console.log("actual:", expectedSignerAddress);

  const json = JSON.stringify(
    toObject({
      contractAddress: depositManagerAddress,
      contractName: DEPOSIT_MANAGER_CONTRACT_NAME,
      chainId,
      contractVersion: DEPOSIT_MANAGER_CONTRACT_VERSION,
      screenerAddress: await signer.getAddress(),
      depositRequest,
      depositRequestHash: hash,
      signature: { r, s, v },
    })
  );
  console.log(json);

  if (writeToFixture) {
    fs.writeFileSync(SIGNED_DEPOSIT_REQ_FIXTURE_PATH, json, {
      encoding: "utf8",
      flag: "w",
    });
  }
  process.exit(0);
})();<|MERGE_RESOLUTION|>--- conflicted
+++ resolved
@@ -3,13 +3,8 @@
   AssetType,
   DepositRequest,
   hashDepositRequest,
-<<<<<<< HEAD
-} from "@nocturne-xyz/core";
-import { ERC20_ID } from "@nocturne-xyz/core/dist/src/primitives/asset";
-=======
   ERC20_ID,
 } from "@nocturne-xyz/core";
->>>>>>> 735f7093
 import { ethers, Wallet } from "ethers";
 import { EIP712Domain, signDepositRequest } from "../src";
 import findWorkspaceRoot from "find-yarn-workspace-root";
