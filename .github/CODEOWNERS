--- conflicted
+++ resolved
@@ -8,11 +8,7 @@
 
 # SDKs
 
-<<<<<<< HEAD
-packages/wallet-sdk @luketchang @Sladuca
-=======
 packages/core @luketchang @Sladuca
->>>>>>> 735f7093
 
 # Frontend
 
